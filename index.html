--- conflicted
+++ resolved
@@ -445,12 +445,7 @@
                                     <tbody id="products-tbody">
                                         <!-- Products will be dynamically loaded here -->
                                     </tbody>
-<<<<<<< HEAD
                                 </table>
-                                
-=======
-                                </table>                               
->>>>>>> 016798db
                                 <div id="no-products" class="no-products-message" style="display: none;" data-translate-key="manufacturer.sidebar.productDatabase.noProducts">
                                     Keine Produkte gefunden
                                 </div>
@@ -461,10 +456,6 @@
                                 <div id="products-grid" class="products-grid">
                                     <!-- Products will be dynamically loaded here as cards -->
                                 </div>
-<<<<<<< HEAD
-                                
-=======
->>>>>>> 016798db
                                 <div id="no-products-grid" class="no-products-message" style="display: none;" data-translate-key="manufacturer.sidebar.productDatabase.noProducts">
                                     Keine Produkte gefunden
                                 </div>
