
<!DOCTYPE html>
<html lang="de">
<head>
    <meta name="robots" content="noindex, nofollow">
    <meta charset="UTF-8">
    <meta name="viewport" content="width=device-width, initial-scale=1.0">
    <title>BarricadiX - HVM Dashboard</title>

    <!-- Leaflet.js CSS for OpenStreetMap -->
    <link rel="stylesheet" href="https://unpkg.com/leaflet@1.9.4/dist/leaflet.css" integrity="sha256-p4NxAoJBhIIN+hmNHrzRCf9tD/miZyoHS5obTRR9BMY=" crossorigin=""/>
    
    
    <!-- Font Awesome for Icons -->
    <link rel="stylesheet" href="https://cdnjs.cloudflare.com/ajax/libs/font-awesome/6.5.1/css/all.min.css" crossorigin="anonymous" referrerpolicy="no-referrer">
    <link rel="preconnect" href="https://fonts.googleapis.com">
    <link rel="preconnect" href="https://fonts.gstatic.com" crossorigin>
    <link href="https://fonts.googleapis.com/css2?family=Open+Sans:wght@400;600;700&display=swap" rel="stylesheet">

    <!-- Leaflet.js Script -->
    <script src="https://unpkg.com/leaflet@1.9.4/dist/leaflet.js" integrity="sha256-20nQCchB9co0qIjJZRGuk2/Z9VM+kNiyxNV1lvTlZBo=" crossorigin=""></script>
    
    <!-- PDF Generation Libraries -->
    <script src="https://cdnjs.cloudflare.com/ajax/libs/jspdf/2.5.1/jspdf.umd.min.js"></script>
    <script src="https://cdnjs.cloudflare.com/ajax/libs/html2canvas/1.4.1/html2canvas.min.js"></script>
<!-- importmap ist lokal nicht nötig; Build übernimmt Bundling -->
    <link rel="stylesheet" href="./index.css">
</head>
<body>
    <!-- =============================================== -->
    <!-- WELCOME / AUTHENTICATION PAGE -->
    <!-- =============================================== -->
    <div id="welcome-screen" class="welcome-screen">
        <div class="welcome-container">
            <div class="welcome-header">
                <img src="./Logo_BarricadiX_White.svg" class="welcome-logo" alt="BarricadiX Logo" />
                <h1 class="welcome-title">Willkommen bei BarricadiX</h1>
                <p class="welcome-subtitle">Professionelle Lösungen für Hostile Vehicle Mitigation</p>
            </div>
            
            <div class="welcome-content">
                <div class="auth-card">
                    <div class="auth-icon">
                        <i class="fas fa-shield-alt"></i>
                    </div>
                    <h2 class="auth-title">Sicherer Zugang</h2>
                    <p class="auth-description">
                        Bitte geben Sie Ihr Passwort ein, um auf das HVM-Dashboard zuzugreifen.
                    </p>
                    
                    <form id="auth-form" class="auth-form">
                        <div class="input-group">
                            <label for="password-input" class="input-label">
                                <i class="fas fa-lock"></i>
                                Passwort
                            </label>
                            <input 
                                type="password" 
                                id="password-input" 
                                class="password-input" 
                                placeholder="Passwort eingeben..."
                                required
                            />
                        </div>
                        
                        <button type="submit" class="auth-button" id="auth-submit">
                            <i class="fas fa-sign-in-alt"></i>
                            Anmelden
                        </button>
                        
                        <div id="auth-error" class="auth-error" style="display: none;">
                            <i class="fas fa-exclamation-triangle"></i>
                            Falsches Passwort. Bitte versuchen Sie es erneut.
                        </div>
                    </form>
                </div>
                
                <div class="welcome-features">
                    <div class="feature-item">
                        <i class="fas fa-map-marked-alt"></i>
                        <span>Interaktive Kartenplanung</span>
                    </div>
                    <div class="feature-item">
                        <i class="fas fa-shield-virus"></i>
                        <span>Bedrohungsanalyse</span>
                    </div>
                    <div class="feature-item">
                        <i class="fas fa-file-alt"></i>
                        <span>Automatische Berichtserstellung</span>
                    </div>
                    <div class="feature-item">
                        <i class="fas fa-industry"></i>
                        <span>Herstellerverwaltung</span>
                    </div>
                </div>
            </div>
            
            <div class="welcome-footer">
                <p>&copy; 2024 BarricadiX. Alle Rechte vorbehalten.</p>
            </div>
        </div>
    </div>

    <div id="app-container" style="display: none;">
        <!-- =============================================== -->
        <!-- HEADER -->
        <!-- =============================================== -->
        <header class="app-header">
            <div class="logo" aria-label="BarricadiX">
                <img src="./Logo_BarricadiX_White.svg" class="logo-img" alt="BarricadiX Logo" />
            </div>
            <div class="view-selector">
                <button id="planning-view-btn" class="view-btn active" data-view="planning" data-translate-key="header.planning">Planung</button>
                <button id="manufacturer-view-btn" class="view-btn" data-view="manufacturer" data-translate-key="header.manufacturer">Hersteller</button>
            </div>
            <nav class="main-nav">
                <ul>
                    <li><a href="#" id="nav-param-input" class="active" aria-current="page" data-translate-key="nav.paramInput">Parameter</a></li>
                    <li><a href="#" id="nav-marking-area" data-translate-key="nav.markingArea">Sicherheitsbereich</a></li>
                    <li><a href="#" id="nav-threat-analysis" data-translate-key="nav.threatAnalysis">Gefahrenanalyse</a></li>
                    <li><a href="#" id="nav-risk-report" data-translate-key="nav.riskReport">Risikobericht</a></li>
                    <li><a href="#" id="nav-product-selection" data-translate-key="nav.productSelection">Produktauswahl</a></li>
                    <li><a href="#" id="nav-project-description" data-translate-key="nav.projectDescription">Ausschreibung</a></li>
                    <li><a href="#" id="nav-publish-project" data-translate-key="nav.publishProject">Projektausschreibung veröffentlichen</a></li>
                </ul>
            </nav>
            <div class="header-right">
                <div class="lang-switcher">
                    <button class="lang-btn active" data-lang="de" title="Deutsch"><img src="https://flagcdn.com/de.svg" alt="Deutsch"/></button>
                    <button class="lang-btn" data-lang="en" title="English"><img src="https://flagcdn.com/gb.svg" alt="English"/></button>
                </div>
                <div class="header-icons">
                    <button id="toggle-sidebar" aria-label="Menü"><i class="fas fa-bars"></i></button>
                    <button data-translate-key-aria="aria.search" aria-label="Suche"><i class="fas fa-search"></i></button>
                    <button data-translate-key-aria="aria.email" aria-label="E-Mail"><i class="fas fa-envelope"></i></button>
                    <button data-translate-key-aria="aria.settings" aria-label="Einstellungen"><i class="fas fa-cog"></i></button>
                </div>
                <div class="user-info">
                    <i class="fas fa-user-circle"></i>
                    <span data-translate-key="user.loggedIn">Angemeldet: BarricadiX Admin</span>
                </div>
            </div>
        </header>

        <div class="content-wrapper">
            <!-- =============================================== -->
            <!-- LEFT SIDEBAR -->
            <!-- =============================================== -->
            <aside class="sidebar">
                <section class="sidebar-section">
                    <h3 data-translate-key="sidebar.trafficData">Verkehrsdaten</h3>
                    <div class="form-group">
                        <label for="vehicle-select" data-translate-key="sidebar.vehicleSelect">Fahrzeugauswahl</label>
                        <select id="vehicle-select" name="vehicle-select">
                            <option value="alle" data-translate-key="sidebar.options.vehicle.all">alle</option>
                            <option value="500" data-translate-key="sidebar.options.vehicle.motorcycle">Motorrad</option>
                            <option value="3500" data-translate-key="sidebar.options.vehicle.car_light">KFZ &lt;3.5t</option>
                            <option value="7500" data-translate-key="sidebar.options.vehicle.truck_light">LKW &lt;7.5t</option>
                            <option value="12000" data-translate-key="sidebar.options.vehicle.truck_medium">LKW &lt;12t</option>
                            <option value="40000" data-translate-key="sidebar.options.vehicle.truck_heavy">LKW &lt;40t</option>
                        </select>
                    </div>
                    <div class="form-group">
                        <label for="access-select" data-translate-key="sidebar.accessRoads">Zufahrten</label>
                        <select id="access-select" name="access-select">
                            <option value="alle" data-translate-key="sidebar.options.access.all">alle</option>
                            <option value="Wiese" data-translate-key="sidebar.options.access.meadow">Wiese</option>
                            <option value="Waldweg" data-translate-key="sidebar.options.access.forest_path">Waldweg</option>
                            <option value="Fußgängerweg" data-translate-key="sidebar.options.access.pedestrian_path">Fußgängerweg</option>
                            <option value="Einbahnstraße" data-translate-key="sidebar.options.access.one_way">Einbahnstraße</option>
                            <option value="Zweispur" data-translate-key="sidebar.options.access.two_lane">Zweispur</option>
                            <option value="Dreispur" data-translate-key="sidebar.options.access.three_lane">Dreispur</option>
                            <option value="Vierspur" data-translate-key="sidebar.options.access.four_lane">Vierspur</option>
                        </select>
                    </div>
                    <div class="form-group">
                        <label for="curb-select" data-translate-key="sidebar.curbs">Bordsteinkanten</label>
                        <select id="curb-select" name="curb-select">
                            <option value="ja" data-translate-key="sidebar.options.curbs.yes">ja</option>
                            <option value="nein" data-translate-key="sidebar.options.curbs.no">nein</option>
                        </select>
                    </div>
                    <div class="form-group">
                        <label for="obstacle-select" data-translate-key="sidebar.obstacles">Hindernisse</label>
                        <select id="obstacle-select" name="obstacle-select">
                            <option value="keine" data-translate-key="sidebar.options.obstacles.none">keine</option>
                            <option value="Bäume" data-translate-key="sidebar.options.obstacles.trees">Bäume</option>
                            <option value="Pfosten" data-translate-key="sidebar.options.obstacles.posts">Pfosten</option>
                            <option value="Mülltonnen" data-translate-key="sidebar.options.obstacles.bins">Mülltonnen</option>
                        </select>
                    </div>
                </section>

                <section class="sidebar-section">
                    <h3 data-translate-key="sidebar.protectionSelection">Schutzauswahl</h3>
                    <div class="form-group">
                        <label for="protection-period-select" data-translate-key="sidebar.protectionPeriod">Schutzzeitraum</label>
                        <select id="protection-period-select" name="protection-period-select">
                            <option value="dauerhaft" data-translate-key="sidebar.options.period.permanent">dauerhaft</option>
                            <option value="temporär" data-translate-key="sidebar.options.period.temporary">temporär</option>
                            <option value="eventuell" data-translate-key="sidebar.options.period.eventual">eventuell</option>
                        </select>
                    </div>
                    <div class="form-group">
                        <label for="protection-product-select" data-translate-key="sidebar.protectionProducts">Schutzprodukte</label>
                        <select id="protection-product-select" name="protection-product-select">
                            <option value="Poller" data-translate-key="sidebar.options.products.bollard">Poller</option>
                            <option value="Barriere" data-translate-key="sidebar.options.products.barrier">Barriere</option>
                            <option value="Pfosten" data-translate-key="sidebar.options.products.post">Pfosten</option>
                            <option value="Graben" data-translate-key="sidebar.options.products.ditch">Graben</option>
                        </select>
                    </div>
                    <div class="form-group">
                        <label for="product-property-select" data-translate-key="sidebar.productProperty">Produkteigenschaft</label>
                        <select id="product-property-select" name="product-property-select">
                            <option value="aut./starr" data-translate-key="sidebar.options.property.automatic_rigid">aut./starr</option>
                            <option value="versenkbar" data-translate-key="sidebar.options.property.retractable">versenkbar</option>
                            <option value="entfernbar" data-translate-key="sidebar.options.property.removable">entfernbar</option>
                        </select>
                    </div>
                </section>

                <section class="sidebar-section">
                    <h3 data-translate-key="sidebar.riskAssessment">Risikobewertung</h3>
                     <div class="form-group">
                        <label for="asset-to-protect" data-translate-key="sidebar.assetToProtect">Was geschützt werden soll</label>
                        <input type="text" id="asset-to-protect" data-translate-key-placeholder="placeholders.assetToProtect" placeholder="Bitte eintragen">
                    </div>
                    <div class="form-group slider-group">
                        <label for="security-risk-slider" data-translate-key="sidebar.securityRisk">Sicherheitsrisiko
                            <i class="fas fa-info-circle info-icon" data-translate-key-tooltip="tooltips.securityRisk"></i>
                        </label>
                        <div class="slider-wrapper">
                            <span data-translate-key="sidebar.low">niedrig</span>
                            <input type="range" id="security-risk-slider" min="0" max="100" value="75">
                            <span data-translate-key="sidebar.high">hoch</span>
                        </div>
                    </div>
                    <div class="form-group slider-group">
                        <label for="product-class-slider" data-translate-key="sidebar.recommendedProductClass">Empfohlene Produktklasse
                            <i class="fas fa-info-circle info-icon" data-translate-key-tooltip="tooltips.productClass"></i>
                        </label>
                        <div class="slider-wrapper">
                            <span data-translate-key="sidebar.low">niedrig</span>
                            <input type="range" id="product-class-slider" min="0" max="100" value="60">
                            <span data-translate-key="sidebar.high">hoch</span>
                        </div>
                    </div>
                </section>
            </aside>

            <!-- =============================================== -->
            <!-- MAIN CONTENT -->
            <!-- =============================================== -->
            
            <!-- Planning View -->
            <main class="main-content" id="planning-view">
                <div class="map-area">
                    <!-- Top tabs positioned over the map -->
                    <div class="map-tabs">
                        <a href="#" id="tab-param-input" data-target="nav-param-input" class="active" data-translate-key="nav.paramInput">Parameter</a>
                        <a href="#" id="tab-marking-area" data-target="nav-marking-area" data-translate-key="nav.markingArea">Sicherheitsbereich</a>
                        <a href="#" id="tab-threat-analysis" data-target="nav-threat-analysis" data-translate-key="nav.threatAnalysis">Gefahrenanalyse</a>
                        <a href="#" id="tab-risk-report" data-target="nav-risk-report" data-translate-key="nav.riskReport">Risikobericht</a>
                        <a href="#" id="tab-product-selection" data-target="nav-product-selection" data-translate-key="nav.productSelection">Produktauswahl</a>
                        <a href="#" id="tab-project-description" data-target="nav-project-description" data-translate-key="nav.projectDescription">Ausschreibung</a>
                    </div>
                    <div class="map-toolbar">
                        <div class="search-bar">
                            <i class="fas fa-search"></i>
                            <input type="text" id="map-search-input" placeholder="Paderborn, Domplatz" data-translate-key="map.searchPlaceholder">
                            <button id="map-search-button" data-translate-key="map.searchButton">Suchen</button>
                        </div>
                        <div class="map-actions">
                            <button id="toggle-draw-mode" class="map-action-btn hidden" >
                                <i class="fas fa-pencil-alt"></i> <span data-translate-key="map.setWaypoints"></span>
                            </button>
                            <button id="reset-drawing" class="map-action-btn hidden">
                                <i class="fas fa-trash-alt"></i> <span data-translate-key="map.reset"></span>
                            </button>
                            <button id="analyze-threats" class="map-action-btn hidden">
                                <i class="fas fa-route"></i> <span data-translate-key="map.analyzeAccess"></span>
                            </button>
                            <button id="create-report-btn" class="map-action-btn hidden">
                                <i class="fas fa-file-alt"></i> <span data-translate-key="map.createReport"></span>
                            </button>
                            <button id="download-report-btn" class="map-action-btn hidden" disabled>
                                <i class="fas fa-download"></i> <span data-translate-key="map.downloadReport"></span>
                            </button>
                        </div>
                    </div>
                    <!-- The map will be injected here by Leaflet.js -->
                    <div id="map" class="relative"></div>
                    <!-- React Chatbot overlay root -->
                    <div id="chatbot-react-root" class="map-overlay"></div>
                    
                    <!-- Floating threat list panel (appears after analysis) -->
                    <div id="floating-threats" class="drop-panel threat-list-panel view-hidden">
                        <h4 data-translate-key="threats.title" style="margin:0 0 8px 0;">Eindringungsgefahren</h4>
                        <ol class="threat-list" style="margin:0; padding-left: 18px; max-height: 50vh; overflow:auto;"></ol>
                        <div class="loading-indicator hidden" data-translate-key="threats.loading">Analysiere Zufahrten...</div>
                    </div>
                    <!-- The report preview will be shown here, layered on top of the map container -->
                    <div id="report-preview-area" class="view-hidden">
                         <iframe id="report-iframe" title="Risikobericht Vorschau"></iframe>
                    </div>

                    <!-- React Chatbot is mounted into the following overlay root -->
                    
                    <!-- The loading overlay is a sibling to map/report to cover everything -->
                    <div class="report-loading-overlay view-hidden" data-translate-key="report.generating">Bericht wird erstellt...</div>
                </div>
            </main>

            <!-- Manufacturer View -->
            <main class="main-content" id="manufacturer-view" style="display: none;">
                <!-- Manufacturer Navigation Tabs -->
                <div class="manufacturer-tabs">
                    <a href="#" id="manufacturer-products" class="manufacturer-tab active" data-translate-key="manufacturer.nav.products">Produkte</a>
                    <a href="#" id="manufacturer-quotations" class="manufacturer-tab" data-translate-key="manufacturer.nav.quotations">Angebote</a>
                    <a href="#" id="manufacturer-customers" class="manufacturer-tab" data-translate-key="manufacturer.nav.customers">Kunden</a>
                    <a href="#" id="manufacturer-analytics" class="manufacturer-tab" data-translate-key="manufacturer.nav.analytics">Analysen</a>
                    <a href="#" id="manufacturer-settings" class="manufacturer-tab" data-translate-key="manufacturer.nav.settings">Einstellungen</a>
                </div>
                
                <div class="manufacturer-content-wrapper">
                    <!-- Left Sidebar for Manufacturer View -->
                    <aside class="manufacturer-sidebar">
                        <section class="sidebar-section">
                            <h3 data-translate-key="manufacturer.sidebar.productManagement">Produktverwaltung</h3>
                            <div class="form-group">
                                <label for="product-category" data-translate-key="manufacturer.sidebar.productCategory">Produktkategorie</label>
                                <select id="product-category" name="product-category">
                                    <option value="all" data-translate-key="manufacturer.sidebar.options.category.all">Alle Kategorien</option>
                                    <option value="bollards" data-translate-key="manufacturer.sidebar.options.category.bollards">Poller</option>
                                    <option value="barriers" data-translate-key="manufacturer.sidebar.options.category.barriers">Barrieren</option>
                                    <option value="posts" data-translate-key="manufacturer.sidebar.options.category.posts">Pfosten</option>
                                    <option value="ditches" data-translate-key="manufacturer.sidebar.options.category.ditches">Gräben</option>
                                </select>
                            </div>
                            <div class="form-group">
                                <label for="product-status" data-translate-key="manufacturer.sidebar.productStatus">Produktstatus</label>
                                <select id="product-status" name="product-status">
                                    <option value="all" data-translate-key="manufacturer.sidebar.options.status.all">Alle Status</option>
                                    <option value="active" data-translate-key="manufacturer.sidebar.options.status.active">Aktiv</option>
                                    <option value="inactive" data-translate-key="manufacturer.sidebar.options.status.inactive">Inaktiv</option>
                                    <option value="draft" data-translate-key="manufacturer.sidebar.options.status.draft">Entwurf</option>
                                </select>
                            </div>
                        </section>

                        <section class="sidebar-section">
                            <h3 data-translate-key="manufacturer.sidebar.customerManagement">Kundenverwaltung</h3>
                            <div class="form-group">
                                <label for="customer-type" data-translate-key="manufacturer.sidebar.customerType">Kundentyp</label>
                                <select id="customer-type" name="customer-type">
                                    <option value="all" data-translate-key="manufacturer.sidebar.options.customerType.all">Alle Typen</option>
                                    <option value="private" data-translate-key="manufacturer.sidebar.options.customerType.private">Privat</option>
                                    <option value="business" data-translate-key="manufacturer.sidebar.options.customerType.business">Geschäft</option>
                                    <option value="government" data-translate-key="manufacturer.sidebar.options.customerType.government">Behörde</option>
                                </select>
                            </div>
                            <div class="form-group">
                                <label for="customer-region" data-translate-key="manufacturer.sidebar.customerRegion">Region</label>
                                <select id="customer-region" name="customer-region">
                                    <option value="all" data-translate-key="manufacturer.sidebar.options.region.all">Alle Regionen</option>
                                    <option value="north" data-translate-key="manufacturer.sidebar.options.region.north">Nord</option>
                                    <option value="south" data-translate-key="manufacturer.sidebar.options.region.south">Süd</option>
                                    <option value="east" data-translate-key="manufacturer.sidebar.options.region.east">Ost</option>
                                    <option value="west" data-translate-key="manufacturer.sidebar.options.region.west">West</option>
                                </select>
                            </div>
                        </section>

                        <section class="sidebar-section">
                            <h3 data-translate-key="manufacturer.sidebar.analytics">Analysen</h3>
                            <div class="form-group">
                                <label for="date-range" data-translate-key="manufacturer.sidebar.dateRange">Zeitraum</label>
                                <select id="date-range" name="date-range">
                                    <option value="7days" data-translate-key="manufacturer.sidebar.options.dateRange.7days">Letzte 7 Tage</option>
                                    <option value="30days" data-translate-key="manufacturer.sidebar.options.dateRange.30days">Letzte 30 Tage</option>
                                    <option value="90days" data-translate-key="manufacturer.sidebar.options.dateRange.90days">Letzte 90 Tage</option>
                                    <option value="1year" data-translate-key="manufacturer.sidebar.options.dateRange.1year">Letztes Jahr</option>
                                </select>
                            </div>
                        </section>
                    </aside>
                    
                    <!-- Main Content Area -->
                    <div class="manufacturer-main-content">
                        <!-- Product Database Section -->
                        <div class="product-database-section">
                            
                            <!-- Search and Filter Bar -->
                            <div class="search-filter-bar">
                                <div class="search-box">
                                    <input type="text" id="product-search" data-translate-key-placeholder="manufacturer.sidebar.productDatabase.searchPlaceholder" placeholder="Produktname, Hersteller oder Typ eingeben...">
                                    <button id="search-btn" class="search-btn">
                                        <i class="fas fa-search"></i>
                                    </button>
                                </div>
                                
                                <div class="filter-controls">
                                    <select id="manufacturer-filter" class="filter-select">
                                        <option value="" data-translate-key="manufacturer.sidebar.options.manufacturer.all">Alle Hersteller</option>
                                    </select>
                                    <select id="standard-filter" class="filter-select">
                                        <option value="" data-translate-key="manufacturer.sidebar.options.standard.all">Alle Standards</option>
                                    </select>
                                    <select id="vehicle-type-filter" class="filter-select">
                                        <option value="" data-translate-key="manufacturer.sidebar.options.vehicleType.all">Alle Fahrzeugtypen</option>
                                    </select>
                                </div>
                                
                                <div class="view-toggle">
                                    <button id="toggle-view-btn" class="view-toggle-btn" data-view="grid" title="Zwischen Tabellen- und Kachelansicht wechseln">
                                        <i class="fas fa-table"></i>
                                        <span data-translate-key="manufacturer.productDatabase.toggleToTable">Tabellenansicht</span>
                                    </button>
                                </div>
                            </div>
                            
                            <!-- Products Table -->

                            <div id="products-table-container" class="products-table-container">
                                <div id="products-loading" class="loading-indicator" data-translate-key="manufacturer.sidebar.productDatabase.loading">
                                    Produkte werden geladen...
                                </div>
                                
                                <table id="products-table" class="products-table" style="display: none;">
                                    <thead>
                                        <tr>
                                            <th data-translate-key="manufacturer.sidebar.productDatabase.manufacturer">Hersteller</th>
                                            <th data-translate-key="manufacturer.sidebar.productDatabase.type">Typ</th>
                                            <th data-translate-key="manufacturer.sidebar.productDatabase.standard">Standard</th>
                                            <th data-translate-key="manufacturer.sidebar.productDatabase.vehicleWeight">Fahrzeuggewicht (kg)</th>
                                            <th data-translate-key="manufacturer.sidebar.productDatabase.vehicleType">Fahrzeugtyp</th>
                                            <th data-translate-key="manufacturer.sidebar.productDatabase.speed">Geschwindigkeit (km/h)</th>
                                            <th data-translate-key="manufacturer.sidebar.productDatabase.impactAngle">Anprallwinkel (°)</th>
                                            <th data-translate-key="manufacturer.sidebar.productDatabase.penetration">Penetration (m)</th>
                                            <th data-translate-key="manufacturer.sidebar.productDatabase.debrisDistance">Trümmerdistanz (m)</th>
                                            <th data-translate-key="manufacturer.sidebar.productDatabase.actions">Aktionen</th>
                                        </tr>
                                    </thead>
                                    <tbody id="products-tbody">
                                        <!-- Products will be dynamically loaded here -->
                                    </tbody>
                                </table>
<<<<<<< HEAD
                                
=======
>>>>>>> eabc3647
                                <div id="no-products" class="no-products-message" style="display: none;" data-translate-key="manufacturer.sidebar.productDatabase.noProducts">
                                    Keine Produkte gefunden
                                </div>
                            </div>
                            
                            <!-- Products Grid View -->
                            <div id="products-grid-container" class="products-grid-container" style="display: none;">
                                <div id="products-grid" class="products-grid">
                                    <!-- Products will be dynamically loaded here as cards -->
                                </div>
<<<<<<< HEAD
                                
=======
>>>>>>> eabc3647
                                <div id="no-products-grid" class="no-products-message" style="display: none;" data-translate-key="manufacturer.sidebar.productDatabase.noProducts">
                                    Keine Produkte gefunden
                                </div>
                            </div>
                            
                            <!-- Product Details Modal -->
                            <div id="product-modal" class="product-modal" style="display: none;">
                                <div class="modal-content">
                                    <div class="modal-header">
                                        <h3 id="modal-product-name" data-translate-key="manufacturer.productDatabase.modal.title">Produktdetails</h3>
                                        <button id="close-modal" class="close-modal-btn">
                                            <i class="fas fa-times"></i>
                                        </button>
                                    </div>
                                    <div class="modal-body">
                                        <div class="product-details-grid">
                                            <div class="detail-section">
                                                <h4 data-translate-key="manufacturer.productDatabase.modal.technicalSpecs">Technische Spezifikationen</h4>
                                                <div id="modal-technical-specs"></div>
                                            </div>
                                            <div class="detail-section">
                                                <h4 data-translate-key="manufacturer.productDatabase.modal.performanceData">Leistungsdaten</h4>
                                                <div id="modal-performance-data"></div>
                                            </div>
                                            <div class="detail-section">
                                                <h4 data-translate-key="manufacturer.productDatabase.modal.certification">Zertifizierung</h4>
                                                <div id="modal-certification"></div>
                                            </div>
                                        </div>
                                    </div>
                                    <div class="modal-footer">
                                        <button id="export-product" class="action-btn">
                                            <i class="fas fa-download"></i>
                                            <span data-translate-key="manufacturer.productDatabase.modal.exportData">Daten exportieren</span>
                                        </button>
                                        <button id="print-product" class="action-btn">
                                            <i class="fas fa-print"></i>
                                            <span data-translate-key="manufacturer.productDatabase.modal.printSpecs">Spezifikationen drucken</span>
                                        </button>
                                    </div>
                                </div>
                            </div>
                        </div>
                    </div>
                </div>
            </main>
        </div>
    </div>
    <div id="tooltip" class="tooltip" role="tooltip"></div>
    <!-- Application Logic -->
    
<script type="module" src="./index.tsx"></script>
</body>
</html><|MERGE_RESOLUTION|>--- conflicted
+++ resolved
@@ -446,10 +446,7 @@
                                         <!-- Products will be dynamically loaded here -->
                                     </tbody>
                                 </table>
-<<<<<<< HEAD
                                 
-=======
->>>>>>> eabc3647
                                 <div id="no-products" class="no-products-message" style="display: none;" data-translate-key="manufacturer.sidebar.productDatabase.noProducts">
                                     Keine Produkte gefunden
                                 </div>
@@ -460,10 +457,7 @@
                                 <div id="products-grid" class="products-grid">
                                     <!-- Products will be dynamically loaded here as cards -->
                                 </div>
-<<<<<<< HEAD
                                 
-=======
->>>>>>> eabc3647
                                 <div id="no-products-grid" class="no-products-message" style="display: none;" data-translate-key="manufacturer.sidebar.productDatabase.noProducts">
                                     Keine Produkte gefunden
                                 </div>
