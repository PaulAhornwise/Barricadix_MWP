
<!DOCTYPE html>
<html lang="de">
<head>
    <meta name="robots" content="noindex, nofollow">
    <meta charset="UTF-8">
    <meta name="viewport" content="width=device-width, initial-scale=1.0">
    <title>BarricadiX - HVM Dashboard</title>

    <!-- Leaflet.js CSS for OpenStreetMap -->
    <link rel="stylesheet" href="https://unpkg.com/leaflet@1.9.4/dist/leaflet.css" integrity="sha256-p4NxAoJBhIIN+hmNHrzRCf9tD/miZyoHS5obTRR9BMY=" crossorigin=""/>
    
    
    <!-- Font Awesome for Icons -->
    <link rel="stylesheet" href="https://cdnjs.cloudflare.com/ajax/libs/font-awesome/6.5.1/css/all.min.css" crossorigin="anonymous" referrerpolicy="no-referrer">
    <link rel="preconnect" href="https://fonts.googleapis.com">
    <link rel="preconnect" href="https://fonts.gstatic.com" crossorigin>
    <link href="https://fonts.googleapis.com/css2?family=Open+Sans:wght@400;600;700&display=swap" rel="stylesheet">

    <!-- Leaflet.js Script -->
    <script src="https://unpkg.com/leaflet@1.9.4/dist/leaflet.js" integrity="sha256-20nQCchB9co0qIjJZRGuk2/Z9VM+kNiyxNV1lvTlZBo=" crossorigin=""></script>
    
    <!-- PDF Generation Libraries -->
    <script src="https://cdnjs.cloudflare.com/ajax/libs/jspdf/2.5.1/jspdf.umd.min.js"></script>
    <script src="https://cdnjs.cloudflare.com/ajax/libs/html2canvas/1.4.1/html2canvas.min.js"></script>
<!-- importmap ist lokal nicht nötig; Build übernimmt Bundling -->
    <link rel="stylesheet" href="./index.css">
</head>
<body>
    <!-- =============================================== -->
    <!-- WELCOME / AUTHENTICATION PAGE -->
    <!-- =============================================== -->
    <div id="welcome-screen" class="welcome-screen">
        <div class="welcome-container">
            <div class="welcome-header">
<<<<<<< HEAD
                <div class="welcome-title-row">
                    <h1 class="welcome-title">Willkommen bei</h1>
                    <img src="./Logo_BarricadiX_White.svg" class="welcome-logo" alt="BarricadiX Logo" />
                </div>
                <p class="welcome-subtitle">Professionelle Lösung für Zufahrt- und Perimeterschutz</p>
=======
                <img src="./Logo_BarricadiX_White.svg" class="welcome-logo" alt="BarricadiX Logo" />
                <h1 class="welcome-title">Willkommen bei BarricadiX</h1>
                <p class="welcome-subtitle">Professionelle Lösungen für Hostile Vehicle Mitigation</p>
>>>>>>> a8c9ed17
            </div>
            
            <div class="welcome-content">
                <div class="auth-card">
<<<<<<< HEAD
                    <p class="auth-description">
                        Bitte geben Sie Ihre Zugangsdaten ein.
=======
                    <div class="auth-icon">
                        <i class="fas fa-shield-alt"></i>
                    </div>
                    <h2 class="auth-title">Sicherer Zugang</h2>
                    <p class="auth-description">
                        Bitte geben Sie Ihr Passwort ein, um auf das HVM-Dashboard zuzugreifen.
>>>>>>> a8c9ed17
                    </p>
                    
                    <form id="auth-form" class="auth-form">
                        <div class="input-group">
<<<<<<< HEAD
                            <div class="password-row">
                                <input 
                                    type="password" 
                                    id="password-input" 
                                    class="password-input" 
                                    placeholder="Passwort eingeben..."
                                    required
                                />
                                <button type="submit" class="auth-button" id="auth-submit">
                                    <i class="fas fa-sign-in-alt"></i>
                                    Anmelden
                                </button>
                            </div>
                        </div>
                        
=======
                            <label for="password-input" class="input-label">
                                <i class="fas fa-lock"></i>
                                Passwort
                            </label>
                            <input 
                                type="password" 
                                id="password-input" 
                                class="password-input" 
                                placeholder="Passwort eingeben..."
                                required
                            />
                        </div>
                        
                        <button type="submit" class="auth-button" id="auth-submit">
                            <i class="fas fa-sign-in-alt"></i>
                            Anmelden
                        </button>
                        
>>>>>>> a8c9ed17
                        <div id="auth-error" class="auth-error" style="display: none;">
                            <i class="fas fa-exclamation-triangle"></i>
                            Falsches Passwort. Bitte versuchen Sie es erneut.
                        </div>
                    </form>
                </div>
                
<<<<<<< HEAD

            </div>
            
            <div class="welcome-footer">
                <p>&copy; 2025 BarricadiX. Alle Rechte vorbehalten.</p>
=======
                <div class="welcome-features">
                    <div class="feature-item">
                        <i class="fas fa-map-marked-alt"></i>
                        <span>Interaktive Kartenplanung</span>
                    </div>
                    <div class="feature-item">
                        <i class="fas fa-shield-virus"></i>
                        <span>Bedrohungsanalyse</span>
                    </div>
                    <div class="feature-item">
                        <i class="fas fa-file-alt"></i>
                        <span>Automatische Berichtserstellung</span>
                    </div>
                    <div class="feature-item">
                        <i class="fas fa-industry"></i>
                        <span>Herstellerverwaltung</span>
                    </div>
                </div>
            </div>
            
            <div class="welcome-footer">
                <p>&copy; 2024 BarricadiX. Alle Rechte vorbehalten.</p>
>>>>>>> a8c9ed17
            </div>
        </div>
    </div>

    <div id="app-container" style="display: none;">
        <!-- =============================================== -->
        <!-- HEADER -->
        <!-- =============================================== -->
        <header class="app-header">
            <div class="logo" aria-label="BarricadiX">
                <img src="./Logo_BarricadiX_White.svg" class="logo-img" alt="BarricadiX Logo" />
            </div>
            <div class="view-selector">
                <button id="planning-view-btn" class="view-btn active" data-view="planning" data-translate-key="header.planning">Planung</button>
                <button id="manufacturer-view-btn" class="view-btn" data-view="manufacturer" data-translate-key="header.manufacturer">Hersteller</button>
            </div>
            <nav class="main-nav">
                <ul>
                    <li><a href="#" id="nav-param-input" class="active" aria-current="page" data-translate-key="nav.paramInput">Parameter</a></li>
                    <li><a href="#" id="nav-marking-area" data-translate-key="nav.markingArea">Sicherheitsbereich</a></li>
                    <li><a href="#" id="nav-threat-analysis" data-translate-key="nav.threatAnalysis">Gefahrenanalyse</a></li>
                    <li><a href="#" id="nav-risk-report" data-translate-key="nav.riskReport">Risikobericht</a></li>
                    <li><a href="#" id="nav-product-selection" data-translate-key="nav.productSelection">Produktauswahl</a></li>
                    <li><a href="#" id="nav-project-description" data-translate-key="nav.projectDescription">Ausschreibung</a></li>
                    <li><a href="#" id="nav-publish-project" data-translate-key="nav.publishProject">Projektausschreibung veröffentlichen</a></li>
                </ul>
            </nav>
            <div class="header-right">
                <div class="lang-switcher">
                    <button class="lang-btn active" data-lang="de" title="Deutsch"><img src="https://flagcdn.com/de.svg" alt="Deutsch"/></button>
                    <button class="lang-btn" data-lang="en" title="English"><img src="https://flagcdn.com/gb.svg" alt="English"/></button>
                </div>
                <div class="header-icons">
                    <button id="toggle-sidebar" aria-label="Menü"><i class="fas fa-bars"></i></button>
                    <button data-translate-key-aria="aria.search" aria-label="Suche"><i class="fas fa-search"></i></button>
                    <button data-translate-key-aria="aria.email" aria-label="E-Mail"><i class="fas fa-envelope"></i></button>
                    <button data-translate-key-aria="aria.settings" aria-label="Einstellungen"><i class="fas fa-cog"></i></button>
                </div>
                <div class="user-info">
                    <i class="fas fa-user-circle"></i>
                    <span data-translate-key="user.loggedIn">Angemeldet: BarricadiX Admin</span>
                </div>
            </div>
        </header>

        <div class="content-wrapper">
            <!-- =============================================== -->
            <!-- LEFT SIDEBAR -->
            <!-- =============================================== -->
            <aside class="sidebar">
                <section class="sidebar-section">
                    <h3 data-translate-key="sidebar.trafficData">Verkehrsdaten</h3>
                    <div class="form-group">
                        <label for="vehicle-select" data-translate-key="sidebar.vehicleSelect">Fahrzeugauswahl</label>
                        <select id="vehicle-select" name="vehicle-select">
                            <option value="alle" data-translate-key="sidebar.options.vehicle.all">alle</option>
                            <option value="500" data-translate-key="sidebar.options.vehicle.motorcycle">Motorrad</option>
                            <option value="3500" data-translate-key="sidebar.options.vehicle.car_light">KFZ &lt;3.5t</option>
                            <option value="7500" data-translate-key="sidebar.options.vehicle.truck_light">LKW &lt;7.5t</option>
                            <option value="12000" data-translate-key="sidebar.options.vehicle.truck_medium">LKW &lt;12t</option>
                            <option value="40000" data-translate-key="sidebar.options.vehicle.truck_heavy">LKW &lt;40t</option>
                        </select>
                    </div>
                    <div class="form-group">
                        <label for="access-select" data-translate-key="sidebar.accessRoads">Zufahrten</label>
                        <select id="access-select" name="access-select">
                            <option value="alle" data-translate-key="sidebar.options.access.all">alle</option>
                            <option value="Wiese" data-translate-key="sidebar.options.access.meadow">Wiese</option>
                            <option value="Waldweg" data-translate-key="sidebar.options.access.forest_path">Waldweg</option>
                            <option value="Fußgängerweg" data-translate-key="sidebar.options.access.pedestrian_path">Fußgängerweg</option>
                            <option value="Einbahnstraße" data-translate-key="sidebar.options.access.one_way">Einbahnstraße</option>
                            <option value="Zweispur" data-translate-key="sidebar.options.access.two_lane">Zweispur</option>
                            <option value="Dreispur" data-translate-key="sidebar.options.access.three_lane">Dreispur</option>
                            <option value="Vierspur" data-translate-key="sidebar.options.access.four_lane">Vierspur</option>
                        </select>
                    </div>
                    <div class="form-group">
                        <label for="curb-select" data-translate-key="sidebar.curbs">Bordsteinkanten</label>
                        <select id="curb-select" name="curb-select">
                            <option value="ja" data-translate-key="sidebar.options.curbs.yes">ja</option>
                            <option value="nein" data-translate-key="sidebar.options.curbs.no">nein</option>
                        </select>
                    </div>
                    <div class="form-group">
                        <label for="obstacle-select" data-translate-key="sidebar.obstacles">Hindernisse</label>
                        <select id="obstacle-select" name="obstacle-select">
                            <option value="keine" data-translate-key="sidebar.options.obstacles.none">keine</option>
                            <option value="Bäume" data-translate-key="sidebar.options.obstacles.trees">Bäume</option>
                            <option value="Pfosten" data-translate-key="sidebar.options.obstacles.posts">Pfosten</option>
                            <option value="Mülltonnen" data-translate-key="sidebar.options.obstacles.bins">Mülltonnen</option>
                        </select>
                    </div>
                </section>

                <section class="sidebar-section">
                    <h3 data-translate-key="sidebar.protectionSelection">Schutzauswahl</h3>
                    <div class="form-group">
                        <label for="protection-period-select" data-translate-key="sidebar.protectionPeriod">Schutzzeitraum</label>
                        <select id="protection-period-select" name="protection-period-select">
                            <option value="dauerhaft" data-translate-key="sidebar.options.period.permanent">dauerhaft</option>
                            <option value="temporär" data-translate-key="sidebar.options.period.temporary">temporär</option>
                            <option value="eventuell" data-translate-key="sidebar.options.period.eventual">eventuell</option>
                        </select>
                    </div>
                    <div class="form-group">
                        <label for="protection-product-select" data-translate-key="sidebar.protectionProducts">Schutzprodukte</label>
                        <select id="protection-product-select" name="protection-product-select">
                            <option value="Poller" data-translate-key="sidebar.options.products.bollard">Poller</option>
                            <option value="Barriere" data-translate-key="sidebar.options.products.barrier">Barriere</option>
                            <option value="Pfosten" data-translate-key="sidebar.options.products.post">Pfosten</option>
                            <option value="Graben" data-translate-key="sidebar.options.products.ditch">Graben</option>
                        </select>
                    </div>
                    <div class="form-group">
                        <label for="product-property-select" data-translate-key="sidebar.productProperty">Produkteigenschaft</label>
                        <select id="product-property-select" name="product-property-select">
                            <option value="aut./starr" data-translate-key="sidebar.options.property.automatic_rigid">aut./starr</option>
                            <option value="versenkbar" data-translate-key="sidebar.options.property.retractable">versenkbar</option>
                            <option value="entfernbar" data-translate-key="sidebar.options.property.removable">entfernbar</option>
                        </select>
                    </div>
                </section>

                <section class="sidebar-section">
                    <h3 data-translate-key="sidebar.riskAssessment">Risikobewertung</h3>
                     <div class="form-group">
                        <label for="asset-to-protect" data-translate-key="sidebar.assetToProtect">Was geschützt werden soll</label>
                        <input type="text" id="asset-to-protect" data-translate-key-placeholder="placeholders.assetToProtect" placeholder="Bitte eintragen">
                    </div>
                    <div class="form-group slider-group">
                        <label for="security-risk-slider" data-translate-key="sidebar.securityRisk">Sicherheitsrisiko
                            <i class="fas fa-info-circle info-icon" data-translate-key-tooltip="tooltips.securityRisk"></i>
                        </label>
                        <div class="slider-wrapper">
                            <span data-translate-key="sidebar.low">niedrig</span>
                            <input type="range" id="security-risk-slider" min="0" max="100" value="75">
                            <span data-translate-key="sidebar.high">hoch</span>
                        </div>
                    </div>
                    <div class="form-group slider-group">
                        <label for="product-class-slider" data-translate-key="sidebar.recommendedProductClass">Empfohlene Produktklasse
                            <i class="fas fa-info-circle info-icon" data-translate-key-tooltip="tooltips.productClass"></i>
                        </label>
                        <div class="slider-wrapper">
                            <span data-translate-key="sidebar.low">niedrig</span>
                            <input type="range" id="product-class-slider" min="0" max="100" value="60">
                            <span data-translate-key="sidebar.high">hoch</span>
                        </div>
                    </div>
                </section>
            </aside>

            <!-- =============================================== -->
            <!-- MAIN CONTENT -->
            <!-- =============================================== -->
            
            <!-- Planning View -->
            <main class="main-content" id="planning-view">
                <div class="map-area">
                    <!-- Top tabs positioned over the map -->
                    <div class="map-tabs">
                        <a href="#" id="tab-param-input" data-target="nav-param-input" class="active" data-translate-key="nav.paramInput">Parameter</a>
                        <a href="#" id="tab-marking-area" data-target="nav-marking-area" data-translate-key="nav.markingArea">Sicherheitsbereich</a>
                        <a href="#" id="tab-threat-analysis" data-target="nav-threat-analysis" data-translate-key="nav.threatAnalysis">Gefahrenanalyse</a>
                        <a href="#" id="tab-risk-report" data-target="nav-risk-report" data-translate-key="nav.riskReport">Risikobericht</a>
                        <a href="#" id="tab-product-selection" data-target="nav-product-selection" data-translate-key="nav.productSelection">Produktauswahl</a>
                        <a href="#" id="tab-project-description" data-target="nav-project-description" data-translate-key="nav.projectDescription">Ausschreibung</a>
                    </div>
                    <div class="map-toolbar">
                        <div class="search-bar">
                            <i class="fas fa-search"></i>
                            <input type="text" id="map-search-input" placeholder="Paderborn, Domplatz" data-translate-key="map.searchPlaceholder">
                            <button id="map-search-button" data-translate-key="map.searchButton">Suchen</button>
                        </div>
                        <div class="map-actions">
                            <button id="toggle-draw-mode" class="map-action-btn hidden" >
                                <i class="fas fa-pencil-alt"></i> <span data-translate-key="map.setWaypoints"></span>
                            </button>
                            <button id="reset-drawing" class="map-action-btn hidden">
                                <i class="fas fa-trash-alt"></i> <span data-translate-key="map.reset"></span>
                            </button>
                            <button id="analyze-threats" class="map-action-btn hidden">
                                <i class="fas fa-route"></i> <span data-translate-key="map.analyzeAccess"></span>
                            </button>
                            <button id="create-report-btn" class="map-action-btn hidden">
                                <i class="fas fa-file-alt"></i> <span data-translate-key="map.createReport"></span>
                            </button>
                            <button id="download-report-btn" class="map-action-btn hidden" disabled>
                                <i class="fas fa-download"></i> <span data-translate-key="map.downloadReport"></span>
                            </button>
                        </div>
                    </div>
                    <!-- The map will be injected here by Leaflet.js -->
                    <div id="map" class="relative"></div>
                    <!-- React Chatbot overlay root -->
                    <div id="chatbot-react-root" class="map-overlay"></div>
                    
                    <!-- Floating threat list panel (appears after analysis) -->
                    <div id="floating-threats" class="drop-panel threat-list-panel view-hidden">
                        <h4 data-translate-key="threats.title" style="margin:0 0 8px 0;">Eindringungsgefahren</h4>
                        <ol class="threat-list" style="margin:0; padding-left: 18px; max-height: 50vh; overflow:auto;"></ol>
                        <div class="loading-indicator hidden" data-translate-key="threats.loading">Analysiere Zufahrten...</div>
                    </div>
                    <!-- The report preview will be shown here, layered on top of the map container -->
                    <div id="report-preview-area" class="view-hidden">
                         <iframe id="report-iframe" title="Risikobericht Vorschau"></iframe>
                    </div>

                    <!-- React Chatbot is mounted into the following overlay root -->
                    
                    <!-- The loading overlay is a sibling to map/report to cover everything -->
                    <div class="report-loading-overlay view-hidden" data-translate-key="report.generating">Bericht wird erstellt...</div>
                </div>
            </main>

            <!-- Manufacturer View -->
            <main class="main-content" id="manufacturer-view" style="display: none;">
                <!-- Manufacturer Navigation Tabs -->
                <div class="manufacturer-tabs">
                    <a href="#" id="manufacturer-products" class="manufacturer-tab active" data-translate-key="manufacturer.nav.products">Produkte</a>
                    <a href="#" id="manufacturer-quotations" class="manufacturer-tab" data-translate-key="manufacturer.nav.quotations">Angebote</a>
                    <a href="#" id="manufacturer-customers" class="manufacturer-tab" data-translate-key="manufacturer.nav.customers">Kunden</a>
                    <a href="#" id="manufacturer-analytics" class="manufacturer-tab" data-translate-key="manufacturer.nav.analytics">Analysen</a>
                    <a href="#" id="manufacturer-settings" class="manufacturer-tab" data-translate-key="manufacturer.nav.settings">Einstellungen</a>
                </div>
                
                <div class="manufacturer-content-wrapper">
                    <!-- Left Sidebar for Manufacturer View -->
                    <aside class="manufacturer-sidebar">
                        <section class="sidebar-section">
                            <h3 data-translate-key="manufacturer.sidebar.productManagement">Produktverwaltung</h3>
                            <div class="form-group">
                                <label for="product-category" data-translate-key="manufacturer.sidebar.productCategory">Produktkategorie</label>
                                <select id="product-category" name="product-category">
                                    <option value="all" data-translate-key="manufacturer.sidebar.options.category.all">Alle Kategorien</option>
                                    <option value="bollards" data-translate-key="manufacturer.sidebar.options.category.bollards">Poller</option>
                                    <option value="barriers" data-translate-key="manufacturer.sidebar.options.category.barriers">Barrieren</option>
                                    <option value="posts" data-translate-key="manufacturer.sidebar.options.category.posts">Pfosten</option>
                                    <option value="ditches" data-translate-key="manufacturer.sidebar.options.category.ditches">Gräben</option>
                                </select>
                            </div>
                            <div class="form-group">
                                <label for="product-status" data-translate-key="manufacturer.sidebar.productStatus">Produktstatus</label>
                                <select id="product-status" name="product-status">
                                    <option value="all" data-translate-key="manufacturer.sidebar.options.status.all">Alle Status</option>
                                    <option value="active" data-translate-key="manufacturer.sidebar.options.status.active">Aktiv</option>
                                    <option value="inactive" data-translate-key="manufacturer.sidebar.options.status.inactive">Inaktiv</option>
                                    <option value="draft" data-translate-key="manufacturer.sidebar.options.status.draft">Entwurf</option>
                                </select>
                            </div>
                        </section>

                        <section class="sidebar-section">
                            <h3 data-translate-key="manufacturer.sidebar.customerManagement">Kundenverwaltung</h3>
                            <div class="form-group">
                                <label for="customer-type" data-translate-key="manufacturer.sidebar.customerType">Kundentyp</label>
                                <select id="customer-type" name="customer-type">
                                    <option value="all" data-translate-key="manufacturer.sidebar.options.customerType.all">Alle Typen</option>
                                    <option value="private" data-translate-key="manufacturer.sidebar.options.customerType.private">Privat</option>
                                    <option value="business" data-translate-key="manufacturer.sidebar.options.customerType.business">Geschäft</option>
                                    <option value="government" data-translate-key="manufacturer.sidebar.options.customerType.government">Behörde</option>
                                </select>
                            </div>
                            <div class="form-group">
                                <label for="customer-region" data-translate-key="manufacturer.sidebar.customerRegion">Region</label>
                                <select id="customer-region" name="customer-region">
                                    <option value="all" data-translate-key="manufacturer.sidebar.options.region.all">Alle Regionen</option>
                                    <option value="north" data-translate-key="manufacturer.sidebar.options.region.north">Nord</option>
                                    <option value="south" data-translate-key="manufacturer.sidebar.options.region.south">Süd</option>
                                    <option value="east" data-translate-key="manufacturer.sidebar.options.region.east">Ost</option>
                                    <option value="west" data-translate-key="manufacturer.sidebar.options.region.west">West</option>
                                </select>
                            </div>
                        </section>

                        <section class="sidebar-section">
                            <h3 data-translate-key="manufacturer.sidebar.analytics">Analysen</h3>
                            <div class="form-group">
                                <label for="date-range" data-translate-key="manufacturer.sidebar.dateRange">Zeitraum</label>
                                <select id="date-range" name="date-range">
                                    <option value="7days" data-translate-key="manufacturer.sidebar.options.dateRange.7days">Letzte 7 Tage</option>
                                    <option value="30days" data-translate-key="manufacturer.sidebar.options.dateRange.30days">Letzte 30 Tage</option>
                                    <option value="90days" data-translate-key="manufacturer.sidebar.options.dateRange.90days">Letzte 90 Tage</option>
                                    <option value="1year" data-translate-key="manufacturer.sidebar.options.dateRange.1year">Letztes Jahr</option>
                                </select>
                            </div>
                        </section>
                    </aside>
                    
                    <!-- Main Content Area -->
                    <div class="manufacturer-main-content">
                        <!-- Product Database Section -->
                        <div class="product-database-section">
                            
                            <!-- Search and Filter Bar -->
                            <div class="search-filter-bar">
                                <div class="search-box">
                                    <input type="text" id="product-search" data-translate-key-placeholder="manufacturer.sidebar.productDatabase.searchPlaceholder" placeholder="Produktname, Hersteller oder Typ eingeben...">
                                    <button id="search-btn" class="search-btn">
                                        <i class="fas fa-search"></i>
                                    </button>
                                </div>
                                
                                <div class="filter-controls">
                                    <select id="manufacturer-filter" class="filter-select">
                                        <option value="" data-translate-key="manufacturer.sidebar.options.manufacturer.all">Alle Hersteller</option>
                                    </select>
                                    <select id="standard-filter" class="filter-select">
                                        <option value="" data-translate-key="manufacturer.sidebar.options.standard.all">Alle Standards</option>
                                    </select>
                                    <select id="vehicle-type-filter" class="filter-select">
                                        <option value="" data-translate-key="manufacturer.sidebar.options.vehicleType.all">Alle Fahrzeugtypen</option>
                                    </select>
                                </div>
                                
                                <div class="view-toggle">
                                    <button id="toggle-view-btn" class="view-toggle-btn" data-view="grid" title="Zwischen Tabellen- und Kachelansicht wechseln">
                                        <i class="fas fa-table"></i>
                                        <span data-translate-key="manufacturer.productDatabase.toggleToTable">Tabellenansicht</span>
                                    </button>
                                </div>
                            </div>
                            
                            <!-- Products Table -->

                            <div id="products-table-container" class="products-table-container">
                                <div id="products-loading" class="loading-indicator" data-translate-key="manufacturer.sidebar.productDatabase.loading">
                                    Produkte werden geladen...
                                </div>
                                
                                <table id="products-table" class="products-table" style="display: none;">
                                    <thead>
                                        <tr>
                                            <th data-translate-key="manufacturer.sidebar.productDatabase.manufacturer">Hersteller</th>
                                            <th data-translate-key="manufacturer.sidebar.productDatabase.type">Typ</th>
                                            <th data-translate-key="manufacturer.sidebar.productDatabase.standard">Standard</th>
                                            <th data-translate-key="manufacturer.sidebar.productDatabase.vehicleWeight">Fahrzeuggewicht (kg)</th>
                                            <th data-translate-key="manufacturer.sidebar.productDatabase.vehicleType">Fahrzeugtyp</th>
                                            <th data-translate-key="manufacturer.sidebar.productDatabase.speed">Geschwindigkeit (km/h)</th>
                                            <th data-translate-key="manufacturer.sidebar.productDatabase.impactAngle">Anprallwinkel (°)</th>
                                            <th data-translate-key="manufacturer.sidebar.productDatabase.penetration">Penetration (m)</th>
                                            <th data-translate-key="manufacturer.sidebar.productDatabase.debrisDistance">Trümmerdistanz (m)</th>
                                            <th data-translate-key="manufacturer.sidebar.productDatabase.actions">Aktionen</th>
                                        </tr>
                                    </thead>
                                    <tbody id="products-tbody">
                                        <!-- Products will be dynamically loaded here -->
                                    </tbody>
                                </table>
                                
                                <div id="no-products" class="no-products-message" style="display: none;" data-translate-key="manufacturer.sidebar.productDatabase.noProducts">
                                    Keine Produkte gefunden
                                </div>
                            </div>
                            
                            <!-- Products Grid View -->
                            <div id="products-grid-container" class="products-grid-container" style="display: none;">
                                <div id="products-grid" class="products-grid">
                                    <!-- Products will be dynamically loaded here as cards -->
                                </div>
                                
                                <div id="no-products-grid" class="no-products-message" style="display: none;" data-translate-key="manufacturer.sidebar.productDatabase.noProducts">
                                    Keine Produkte gefunden
                                </div>
                            </div>
                            
                            <!-- Product Details Modal -->
                            <div id="product-modal" class="product-modal" style="display: none;">
                                <div class="modal-content">
                                    <div class="modal-header">
                                        <h3 id="modal-product-name" data-translate-key="manufacturer.productDatabase.modal.title">Produktdetails</h3>
                                        <button id="close-modal" class="close-modal-btn">
                                            <i class="fas fa-times"></i>
                                        </button>
                                    </div>
                                    <div class="modal-body">
                                        <div class="product-details-grid">
                                            <div class="detail-section">
                                                <h4 data-translate-key="manufacturer.productDatabase.modal.technicalSpecs">Technische Spezifikationen</h4>
                                                <div id="modal-technical-specs"></div>
                                            </div>
                                            <div class="detail-section">
                                                <h4 data-translate-key="manufacturer.productDatabase.modal.performanceData">Leistungsdaten</h4>
                                                <div id="modal-performance-data"></div>
                                            </div>
                                            <div class="detail-section">
                                                <h4 data-translate-key="manufacturer.productDatabase.modal.certification">Zertifizierung</h4>
                                                <div id="modal-certification"></div>
                                            </div>
                                        </div>
                                    </div>
                                    <div class="modal-footer">
                                        <button id="export-product" class="action-btn">
                                            <i class="fas fa-download"></i>
                                            <span data-translate-key="manufacturer.productDatabase.modal.exportData">Daten exportieren</span>
                                        </button>
                                        <button id="print-product" class="action-btn">
                                            <i class="fas fa-print"></i>
                                            <span data-translate-key="manufacturer.productDatabase.modal.printSpecs">Spezifikationen drucken</span>
                                        </button>
                                    </div>
                                </div>
                            </div>
                        </div>
                    </div>
                </div>
            </main>
        </div>
    </div>
    <div id="tooltip" class="tooltip" role="tooltip"></div>
    <!-- Application Logic -->
    
<script type="module" src="./index.tsx"></script>
</body>
</html><|MERGE_RESOLUTION|>--- conflicted
+++ resolved
@@ -33,37 +33,21 @@
     <div id="welcome-screen" class="welcome-screen">
         <div class="welcome-container">
             <div class="welcome-header">
-<<<<<<< HEAD
                 <div class="welcome-title-row">
                     <h1 class="welcome-title">Willkommen bei</h1>
                     <img src="./Logo_BarricadiX_White.svg" class="welcome-logo" alt="BarricadiX Logo" />
                 </div>
                 <p class="welcome-subtitle">Professionelle Lösung für Zufahrt- und Perimeterschutz</p>
-=======
-                <img src="./Logo_BarricadiX_White.svg" class="welcome-logo" alt="BarricadiX Logo" />
-                <h1 class="welcome-title">Willkommen bei BarricadiX</h1>
-                <p class="welcome-subtitle">Professionelle Lösungen für Hostile Vehicle Mitigation</p>
->>>>>>> a8c9ed17
             </div>
             
             <div class="welcome-content">
                 <div class="auth-card">
-<<<<<<< HEAD
                     <p class="auth-description">
                         Bitte geben Sie Ihre Zugangsdaten ein.
-=======
-                    <div class="auth-icon">
-                        <i class="fas fa-shield-alt"></i>
-                    </div>
-                    <h2 class="auth-title">Sicherer Zugang</h2>
-                    <p class="auth-description">
-                        Bitte geben Sie Ihr Passwort ein, um auf das HVM-Dashboard zuzugreifen.
->>>>>>> a8c9ed17
                     </p>
                     
                     <form id="auth-form" class="auth-form">
                         <div class="input-group">
-<<<<<<< HEAD
                             <div class="password-row">
                                 <input 
                                     type="password" 
@@ -79,26 +63,6 @@
                             </div>
                         </div>
                         
-=======
-                            <label for="password-input" class="input-label">
-                                <i class="fas fa-lock"></i>
-                                Passwort
-                            </label>
-                            <input 
-                                type="password" 
-                                id="password-input" 
-                                class="password-input" 
-                                placeholder="Passwort eingeben..."
-                                required
-                            />
-                        </div>
-                        
-                        <button type="submit" class="auth-button" id="auth-submit">
-                            <i class="fas fa-sign-in-alt"></i>
-                            Anmelden
-                        </button>
-                        
->>>>>>> a8c9ed17
                         <div id="auth-error" class="auth-error" style="display: none;">
                             <i class="fas fa-exclamation-triangle"></i>
                             Falsches Passwort. Bitte versuchen Sie es erneut.
@@ -106,36 +70,11 @@
                     </form>
                 </div>
                 
-<<<<<<< HEAD
 
             </div>
             
             <div class="welcome-footer">
                 <p>&copy; 2025 BarricadiX. Alle Rechte vorbehalten.</p>
-=======
-                <div class="welcome-features">
-                    <div class="feature-item">
-                        <i class="fas fa-map-marked-alt"></i>
-                        <span>Interaktive Kartenplanung</span>
-                    </div>
-                    <div class="feature-item">
-                        <i class="fas fa-shield-virus"></i>
-                        <span>Bedrohungsanalyse</span>
-                    </div>
-                    <div class="feature-item">
-                        <i class="fas fa-file-alt"></i>
-                        <span>Automatische Berichtserstellung</span>
-                    </div>
-                    <div class="feature-item">
-                        <i class="fas fa-industry"></i>
-                        <span>Herstellerverwaltung</span>
-                    </div>
-                </div>
-            </div>
-            
-            <div class="welcome-footer">
-                <p>&copy; 2024 BarricadiX. Alle Rechte vorbehalten.</p>
->>>>>>> a8c9ed17
             </div>
         </div>
     </div>
