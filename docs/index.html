
<!DOCTYPE html>
<html lang="de">
<head>
    <meta name="robots" content="noindex, nofollow">
    <meta charset="UTF-8">
    <meta name="viewport" content="width=device-width, initial-scale=1.0">
    <title>BarricadiX - HVM Dashboard</title>

    <!-- Leaflet.js CSS for OpenStreetMap -->
    <link rel="stylesheet" href="https://unpkg.com/leaflet@1.9.4/dist/leaflet.css" integrity="sha256-p4NxAoJBhIIN+hmNHrzRCf9tD/miZyoHS5obTRR9BMY=" crossorigin=""/>
    
    
    <!-- Font Awesome for Icons -->
    <link rel="stylesheet" href="https://cdnjs.cloudflare.com/ajax/libs/font-awesome/6.5.1/css/all.min.css" crossorigin="anonymous" referrerpolicy="no-referrer">
    <link rel="preconnect" href="https://fonts.googleapis.com">
    <link rel="preconnect" href="https://fonts.gstatic.com" crossorigin>
    <link href="https://fonts.googleapis.com/css2?family=Open+Sans:wght@400;600;700&display=swap" rel="stylesheet">

    <!-- Leaflet.js Script -->
    <script src="https://unpkg.com/leaflet@1.9.4/dist/leaflet.js" integrity="sha256-20nQCchB9co0qIjJZRGuk2/Z9VM+kNiyxNV1lvTlZBo=" crossorigin=""></script>
    
    <!-- PDF Generation Libraries -->
    <script src="https://cdnjs.cloudflare.com/ajax/libs/jspdf/2.5.1/jspdf.umd.min.js"></script>
    <script src="https://cdnjs.cloudflare.com/ajax/libs/html2canvas/1.4.1/html2canvas.min.js"></script>
<!-- importmap ist lokal nicht nötig; Build übernimmt Bundling -->
<<<<<<< HEAD
  <script type="module" crossorigin src="/Barricadix_MWP/assets/main-BKb3kByO.js"></script>
=======
<<<<<<< HEAD
  <script type="module" crossorigin src="/Barricadix_MWP/assets/main-BKb3kByO.js"></script>
=======
  <script type="module" crossorigin src="/Barricadix_MWP/assets/main-CpWTP9nV.js"></script>
>>>>>>> 016798dba928764d52933bf4af0f68676162e7cd
>>>>>>> eabc3647
  <link rel="stylesheet" crossorigin href="/Barricadix_MWP/assets/main-LP8nJdRs.css">
</head>
<body>
    <!-- =============================================== -->
    <!-- WELCOME / AUTHENTICATION PAGE -->
    <!-- =============================================== -->
    <div id="welcome-screen" class="welcome-screen">
        <div class="welcome-container">
            <div class="welcome-header">
                <img src="/Barricadix_MWP/assets/Logo_BarricadiX_White-zC0wyyoN.svg" class="welcome-logo" alt="BarricadiX Logo" />
                <h1 class="welcome-title">Willkommen bei BarricadiX</h1>
                <p class="welcome-subtitle">Professionelle Lösungen für Hostile Vehicle Mitigation</p>
            </div>
            
            <div class="welcome-content">
                <div class="auth-card">
                    <div class="auth-icon">
                        <i class="fas fa-shield-alt"></i>
                    </div>
                    <h2 class="auth-title">Sicherer Zugang</h2>
                    <p class="auth-description">
                        Bitte geben Sie Ihr Passwort ein, um auf das HVM-Dashboard zuzugreifen.
                    </p>
                    
                    <form id="auth-form" class="auth-form">
                        <div class="input-group">
                            <label for="password-input" class="input-label">
                                <i class="fas fa-lock"></i>
                                Passwort
                            </label>
                            <input 
                                type="password" 
                                id="password-input" 
                                class="password-input" 
                                placeholder="Passwort eingeben..."
                                required
                            />
                        </div>
                        
                        <button type="submit" class="auth-button" id="auth-submit">
                            <i class="fas fa-sign-in-alt"></i>
                            Anmelden
                        </button>
                        
                        <div id="auth-error" class="auth-error" style="display: none;">
                            <i class="fas fa-exclamation-triangle"></i>
                            Falsches Passwort. Bitte versuchen Sie es erneut.
                        </div>
                    </form>
                </div>
                
                <div class="welcome-features">
                    <div class="feature-item">
                        <i class="fas fa-map-marked-alt"></i>
                        <span>Interaktive Kartenplanung</span>
                    </div>
                    <div class="feature-item">
                        <i class="fas fa-shield-virus"></i>
                        <span>Bedrohungsanalyse</span>
                    </div>
                    <div class="feature-item">
                        <i class="fas fa-file-alt"></i>
                        <span>Automatische Berichtserstellung</span>
                    </div>
                    <div class="feature-item">
                        <i class="fas fa-industry"></i>
                        <span>Herstellerverwaltung</span>
                    </div>
                </div>
            </div>
            
            <div class="welcome-footer">
                <p>&copy; 2024 BarricadiX. Alle Rechte vorbehalten.</p>
            </div>
        </div>
    </div>

    <div id="app-container" style="display: none;">
        <!-- =============================================== -->
        <!-- HEADER -->
        <!-- =============================================== -->
        <header class="app-header">
            <div class="logo" aria-label="BarricadiX">
                <img src="/Barricadix_MWP/assets/Logo_BarricadiX_White-zC0wyyoN.svg" class="logo-img" alt="BarricadiX Logo" />
            </div>
            <div class="view-selector">
                <button id="planning-view-btn" class="view-btn active" data-view="planning" data-translate-key="header.planning">Planung</button>
                <button id="manufacturer-view-btn" class="view-btn" data-view="manufacturer" data-translate-key="header.manufacturer">Hersteller</button>
            </div>
            <nav class="main-nav">
                <ul>
                    <li><a href="#" id="nav-param-input" class="active" aria-current="page" data-translate-key="nav.paramInput">Parameter</a></li>
                    <li><a href="#" id="nav-marking-area" data-translate-key="nav.markingArea">Sicherheitsbereich</a></li>
                    <li><a href="#" id="nav-threat-analysis" data-translate-key="nav.threatAnalysis">Gefahrenanalyse</a></li>
                    <li><a href="#" id="nav-risk-report" data-translate-key="nav.riskReport">Risikobericht</a></li>
                    <li><a href="#" id="nav-product-selection" data-translate-key="nav.productSelection">Produktauswahl</a></li>
                    <li><a href="#" id="nav-project-description" data-translate-key="nav.projectDescription">Ausschreibung</a></li>
                    <li><a href="#" id="nav-publish-project" data-translate-key="nav.publishProject">Projektausschreibung veröffentlichen</a></li>
                </ul>
            </nav>
            <div class="header-right">
                <div class="lang-switcher">
                    <button class="lang-btn active" data-lang="de" title="Deutsch"><img src="https://flagcdn.com/de.svg" alt="Deutsch"/></button>
                    <button class="lang-btn" data-lang="en" title="English"><img src="https://flagcdn.com/gb.svg" alt="English"/></button>
                </div>
                <div class="header-icons">
                    <button id="toggle-sidebar" aria-label="Menü"><i class="fas fa-bars"></i></button>
                    <button data-translate-key-aria="aria.search" aria-label="Suche"><i class="fas fa-search"></i></button>
                    <button data-translate-key-aria="aria.email" aria-label="E-Mail"><i class="fas fa-envelope"></i></button>
                    <button data-translate-key-aria="aria.settings" aria-label="Einstellungen"><i class="fas fa-cog"></i></button>
                </div>
                <div class="user-info">
                    <i class="fas fa-user-circle"></i>
                    <span data-translate-key="user.loggedIn">Angemeldet: BarricadiX Admin</span>
                </div>
            </div>
        </header>

        <div class="content-wrapper">
            <!-- =============================================== -->
            <!-- LEFT SIDEBAR -->
            <!-- =============================================== -->
            <aside class="sidebar">
                <section class="sidebar-section">
                    <h3 data-translate-key="sidebar.trafficData">Verkehrsdaten</h3>
                    <div class="form-group">
                        <label for="vehicle-select" data-translate-key="sidebar.vehicleSelect">Fahrzeugauswahl</label>
                        <select id="vehicle-select" name="vehicle-select">
                            <option value="alle" data-translate-key="sidebar.options.vehicle.all">alle</option>
                            <option value="500" data-translate-key="sidebar.options.vehicle.motorcycle">Motorrad</option>
                            <option value="3500" data-translate-key="sidebar.options.vehicle.car_light">KFZ &lt;3.5t</option>
                            <option value="7500" data-translate-key="sidebar.options.vehicle.truck_light">LKW &lt;7.5t</option>
                            <option value="12000" data-translate-key="sidebar.options.vehicle.truck_medium">LKW &lt;12t</option>
                            <option value="40000" data-translate-key="sidebar.options.vehicle.truck_heavy">LKW &lt;40t</option>
                        </select>
                    </div>
                    <div class="form-group">
                        <label for="access-select" data-translate-key="sidebar.accessRoads">Zufahrten</label>
                        <select id="access-select" name="access-select">
                            <option value="alle" data-translate-key="sidebar.options.access.all">alle</option>
                            <option value="Wiese" data-translate-key="sidebar.options.access.meadow">Wiese</option>
                            <option value="Waldweg" data-translate-key="sidebar.options.access.forest_path">Waldweg</option>
                            <option value="Fußgängerweg" data-translate-key="sidebar.options.access.pedestrian_path">Fußgängerweg</option>
                            <option value="Einbahnstraße" data-translate-key="sidebar.options.access.one_way">Einbahnstraße</option>
                            <option value="Zweispur" data-translate-key="sidebar.options.access.two_lane">Zweispur</option>
                            <option value="Dreispur" data-translate-key="sidebar.options.access.three_lane">Dreispur</option>
                            <option value="Vierspur" data-translate-key="sidebar.options.access.four_lane">Vierspur</option>
                        </select>
                    </div>
                    <div class="form-group">
                        <label for="curb-select" data-translate-key="sidebar.curbs">Bordsteinkanten</label>
                        <select id="curb-select" name="curb-select">
                            <option value="ja" data-translate-key="sidebar.options.curbs.yes">ja</option>
                            <option value="nein" data-translate-key="sidebar.options.curbs.no">nein</option>
                        </select>
                    </div>
                    <div class="form-group">
                        <label for="obstacle-select" data-translate-key="sidebar.obstacles">Hindernisse</label>
                        <select id="obstacle-select" name="obstacle-select">
                            <option value="keine" data-translate-key="sidebar.options.obstacles.none">keine</option>
                            <option value="Bäume" data-translate-key="sidebar.options.obstacles.trees">Bäume</option>
                            <option value="Pfosten" data-translate-key="sidebar.options.obstacles.posts">Pfosten</option>
                            <option value="Mülltonnen" data-translate-key="sidebar.options.obstacles.bins">Mülltonnen</option>
                        </select>
                    </div>
                </section>

                <section class="sidebar-section">
                    <h3 data-translate-key="sidebar.protectionSelection">Schutzauswahl</h3>
                    <div class="form-group">
                        <label for="protection-period-select" data-translate-key="sidebar.protectionPeriod">Schutzzeitraum</label>
                        <select id="protection-period-select" name="protection-period-select">
                            <option value="dauerhaft" data-translate-key="sidebar.options.period.permanent">dauerhaft</option>
                            <option value="temporär" data-translate-key="sidebar.options.period.temporary">temporär</option>
                            <option value="eventuell" data-translate-key="sidebar.options.period.eventual">eventuell</option>
                        </select>
                    </div>
                    <div class="form-group">
                        <label for="protection-product-select" data-translate-key="sidebar.protectionProducts">Schutzprodukte</label>
                        <select id="protection-product-select" name="protection-product-select">
                            <option value="Poller" data-translate-key="sidebar.options.products.bollard">Poller</option>
                            <option value="Barriere" data-translate-key="sidebar.options.products.barrier">Barriere</option>
                            <option value="Pfosten" data-translate-key="sidebar.options.products.post">Pfosten</option>
                            <option value="Graben" data-translate-key="sidebar.options.products.ditch">Graben</option>
                        </select>
                    </div>
                    <div class="form-group">
                        <label for="product-property-select" data-translate-key="sidebar.productProperty">Produkteigenschaft</label>
                        <select id="product-property-select" name="product-property-select">
                            <option value="aut./starr" data-translate-key="sidebar.options.property.automatic_rigid">aut./starr</option>
                            <option value="versenkbar" data-translate-key="sidebar.options.property.retractable">versenkbar</option>
                            <option value="entfernbar" data-translate-key="sidebar.options.property.removable">entfernbar</option>
                        </select>
                    </div>
                </section>

                <section class="sidebar-section">
                    <h3 data-translate-key="sidebar.riskAssessment">Risikobewertung</h3>
                     <div class="form-group">
                        <label for="asset-to-protect" data-translate-key="sidebar.assetToProtect">Was geschützt werden soll</label>
                        <input type="text" id="asset-to-protect" data-translate-key-placeholder="placeholders.assetToProtect" placeholder="Bitte eintragen">
                    </div>
                    <div class="form-group slider-group">
                        <label for="security-risk-slider" data-translate-key="sidebar.securityRisk">Sicherheitsrisiko
                            <i class="fas fa-info-circle info-icon" data-translate-key-tooltip="tooltips.securityRisk"></i>
                        </label>
                        <div class="slider-wrapper">
                            <span data-translate-key="sidebar.low">niedrig</span>
                            <input type="range" id="security-risk-slider" min="0" max="100" value="75">
                            <span data-translate-key="sidebar.high">hoch</span>
                        </div>
                    </div>
                    <div class="form-group slider-group">
                        <label for="product-class-slider" data-translate-key="sidebar.recommendedProductClass">Empfohlene Produktklasse
                            <i class="fas fa-info-circle info-icon" data-translate-key-tooltip="tooltips.productClass"></i>
                        </label>
                        <div class="slider-wrapper">
                            <span data-translate-key="sidebar.low">niedrig</span>
                            <input type="range" id="product-class-slider" min="0" max="100" value="60">
                            <span data-translate-key="sidebar.high">hoch</span>
                        </div>
                    </div>
                </section>
            </aside>

            <!-- =============================================== -->
            <!-- MAIN CONTENT -->
            <!-- =============================================== -->
            
            <!-- Planning View -->
            <main class="main-content" id="planning-view">
                <div class="map-area">
                    <!-- Top tabs positioned over the map -->
                    <div class="map-tabs">
                        <a href="#" id="tab-param-input" data-target="nav-param-input" class="active" data-translate-key="nav.paramInput">Parameter</a>
                        <a href="#" id="tab-marking-area" data-target="nav-marking-area" data-translate-key="nav.markingArea">Sicherheitsbereich</a>
                        <a href="#" id="tab-threat-analysis" data-target="nav-threat-analysis" data-translate-key="nav.threatAnalysis">Gefahrenanalyse</a>
                        <a href="#" id="tab-risk-report" data-target="nav-risk-report" data-translate-key="nav.riskReport">Risikobericht</a>
                        <a href="#" id="tab-product-selection" data-target="nav-product-selection" data-translate-key="nav.productSelection">Produktauswahl</a>
                        <a href="#" id="tab-project-description" data-target="nav-project-description" data-translate-key="nav.projectDescription">Ausschreibung</a>
                    </div>
                    <div class="map-toolbar">
                        <div class="search-bar">
                            <i class="fas fa-search"></i>
                            <input type="text" id="map-search-input" placeholder="Paderborn, Domplatz" data-translate-key="map.searchPlaceholder">
                            <button id="map-search-button" data-translate-key="map.searchButton">Suchen</button>
                        </div>
                        <div class="map-actions">
                            <button id="toggle-draw-mode" class="map-action-btn hidden" >
                                <i class="fas fa-pencil-alt"></i> <span data-translate-key="map.setWaypoints"></span>
                            </button>
                            <button id="reset-drawing" class="map-action-btn hidden">
                                <i class="fas fa-trash-alt"></i> <span data-translate-key="map.reset"></span>
                            </button>
                            <button id="analyze-threats" class="map-action-btn hidden">
                                <i class="fas fa-route"></i> <span data-translate-key="map.analyzeAccess"></span>
                            </button>
                            <button id="create-report-btn" class="map-action-btn hidden">
                                <i class="fas fa-file-alt"></i> <span data-translate-key="map.createReport"></span>
                            </button>
                            <button id="download-report-btn" class="map-action-btn hidden" disabled>
                                <i class="fas fa-download"></i> <span data-translate-key="map.downloadReport"></span>
                            </button>
                        </div>
                    </div>
                    <!-- The map will be injected here by Leaflet.js -->
                    <div id="map" class="relative"></div>
                    <!-- React Chatbot overlay root -->
                    <div id="chatbot-react-root" class="map-overlay"></div>
                    
                    <!-- Floating threat list panel (appears after analysis) -->
                    <div id="floating-threats" class="drop-panel threat-list-panel view-hidden">
                        <h4 data-translate-key="threats.title" style="margin:0 0 8px 0;">Eindringungsgefahren</h4>
                        <ol class="threat-list" style="margin:0; padding-left: 18px; max-height: 50vh; overflow:auto;"></ol>
                        <div class="loading-indicator hidden" data-translate-key="threats.loading">Analysiere Zufahrten...</div>
                    </div>
                    <!-- The report preview will be shown here, layered on top of the map container -->
                    <div id="report-preview-area" class="view-hidden">
                         <iframe id="report-iframe" title="Risikobericht Vorschau"></iframe>
                    </div>

                    <!-- React Chatbot is mounted into the following overlay root -->
                    
                    <!-- The loading overlay is a sibling to map/report to cover everything -->
                    <div class="report-loading-overlay view-hidden" data-translate-key="report.generating">Bericht wird erstellt...</div>
                </div>
            </main>

            <!-- Manufacturer View -->
            <main class="main-content" id="manufacturer-view" style="display: none;">
                <!-- Manufacturer Navigation Tabs -->
                <div class="manufacturer-tabs">
                    <a href="#" id="manufacturer-products" class="manufacturer-tab active" data-translate-key="manufacturer.nav.products">Produkte</a>
                    <a href="#" id="manufacturer-quotations" class="manufacturer-tab" data-translate-key="manufacturer.nav.quotations">Angebote</a>
                    <a href="#" id="manufacturer-customers" class="manufacturer-tab" data-translate-key="manufacturer.nav.customers">Kunden</a>
                    <a href="#" id="manufacturer-analytics" class="manufacturer-tab" data-translate-key="manufacturer.nav.analytics">Analysen</a>
                    <a href="#" id="manufacturer-settings" class="manufacturer-tab" data-translate-key="manufacturer.nav.settings">Einstellungen</a>
                </div>
                
                <div class="manufacturer-content-wrapper">
                    <!-- Left Sidebar for Manufacturer View -->
                    <aside class="manufacturer-sidebar">
                        <section class="sidebar-section">
                            <h3 data-translate-key="manufacturer.sidebar.productManagement">Produktverwaltung</h3>
                            <div class="form-group">
                                <label for="product-category" data-translate-key="manufacturer.sidebar.productCategory">Produktkategorie</label>
                                <select id="product-category" name="product-category">
                                    <option value="all" data-translate-key="manufacturer.sidebar.options.category.all">Alle Kategorien</option>
                                    <option value="bollards" data-translate-key="manufacturer.sidebar.options.category.bollards">Poller</option>
                                    <option value="barriers" data-translate-key="manufacturer.sidebar.options.category.barriers">Barrieren</option>
                                    <option value="posts" data-translate-key="manufacturer.sidebar.options.category.posts">Pfosten</option>
                                    <option value="ditches" data-translate-key="manufacturer.sidebar.options.category.ditches">Gräben</option>
                                </select>
                            </div>
                            <div class="form-group">
                                <label for="product-status" data-translate-key="manufacturer.sidebar.productStatus">Produktstatus</label>
                                <select id="product-status" name="product-status">
                                    <option value="all" data-translate-key="manufacturer.sidebar.options.status.all">Alle Status</option>
                                    <option value="active" data-translate-key="manufacturer.sidebar.options.status.active">Aktiv</option>
                                    <option value="inactive" data-translate-key="manufacturer.sidebar.options.status.inactive">Inaktiv</option>
                                    <option value="draft" data-translate-key="manufacturer.sidebar.options.status.draft">Entwurf</option>
                                </select>
                            </div>
                        </section>

                        <section class="sidebar-section">
                            <h3 data-translate-key="manufacturer.sidebar.customerManagement">Kundenverwaltung</h3>
                            <div class="form-group">
                                <label for="customer-type" data-translate-key="manufacturer.sidebar.customerType">Kundentyp</label>
                                <select id="customer-type" name="customer-type">
                                    <option value="all" data-translate-key="manufacturer.sidebar.options.customerType.all">Alle Typen</option>
                                    <option value="private" data-translate-key="manufacturer.sidebar.options.customerType.private">Privat</option>
                                    <option value="business" data-translate-key="manufacturer.sidebar.options.customerType.business">Geschäft</option>
                                    <option value="government" data-translate-key="manufacturer.sidebar.options.customerType.government">Behörde</option>
                                </select>
                            </div>
                            <div class="form-group">
                                <label for="customer-region" data-translate-key="manufacturer.sidebar.customerRegion">Region</label>
                                <select id="customer-region" name="customer-region">
                                    <option value="all" data-translate-key="manufacturer.sidebar.options.region.all">Alle Regionen</option>
                                    <option value="north" data-translate-key="manufacturer.sidebar.options.region.north">Nord</option>
                                    <option value="south" data-translate-key="manufacturer.sidebar.options.region.south">Süd</option>
                                    <option value="east" data-translate-key="manufacturer.sidebar.options.region.east">Ost</option>
                                    <option value="west" data-translate-key="manufacturer.sidebar.options.region.west">West</option>
                                </select>
                            </div>
                        </section>

                        <section class="sidebar-section">
                            <h3 data-translate-key="manufacturer.sidebar.analytics">Analysen</h3>
                            <div class="form-group">
                                <label for="date-range" data-translate-key="manufacturer.sidebar.dateRange">Zeitraum</label>
                                <select id="date-range" name="date-range">
                                    <option value="7days" data-translate-key="manufacturer.sidebar.options.dateRange.7days">Letzte 7 Tage</option>
                                    <option value="30days" data-translate-key="manufacturer.sidebar.options.dateRange.30days">Letzte 30 Tage</option>
                                    <option value="90days" data-translate-key="manufacturer.sidebar.options.dateRange.90days">Letzte 90 Tage</option>
                                    <option value="1year" data-translate-key="manufacturer.sidebar.options.dateRange.1year">Letztes Jahr</option>
                                </select>
                            </div>
                        </section>
                    </aside>
                    
                    <!-- Main Content Area -->
                    <div class="manufacturer-main-content">
                        <!-- Product Database Section -->
                        <div class="product-database-section">
                            
                            <!-- Search and Filter Bar -->
                            <div class="search-filter-bar">
                                <div class="search-box">
                                    <input type="text" id="product-search" data-translate-key-placeholder="manufacturer.sidebar.productDatabase.searchPlaceholder" placeholder="Produktname, Hersteller oder Typ eingeben...">
                                    <button id="search-btn" class="search-btn">
                                        <i class="fas fa-search"></i>
                                    </button>
                                </div>
                                
                                <div class="filter-controls">
                                    <select id="manufacturer-filter" class="filter-select">
                                        <option value="" data-translate-key="manufacturer.sidebar.options.manufacturer.all">Alle Hersteller</option>
                                    </select>
                                    <select id="standard-filter" class="filter-select">
                                        <option value="" data-translate-key="manufacturer.sidebar.options.standard.all">Alle Standards</option>
                                    </select>
                                    <select id="vehicle-type-filter" class="filter-select">
                                        <option value="" data-translate-key="manufacturer.sidebar.options.vehicleType.all">Alle Fahrzeugtypen</option>
                                    </select>
                                </div>
                                
                                <div class="view-toggle">
                                    <button id="toggle-view-btn" class="view-toggle-btn" data-view="grid" title="Zwischen Tabellen- und Kachelansicht wechseln">
                                        <i class="fas fa-table"></i>
                                        <span data-translate-key="manufacturer.sidebar.productDatabase.toggleToTable">Tabellenansicht</span>
                                    </button>
                                </div>
                            </div>
                            
                            <!-- Products Table -->
                            <div id="products-table-container" class="products-table-container">
                                <div id="products-loading" class="loading-indicator" data-translate-key="manufacturer.sidebar.productDatabase.loading">
                                    Produkte werden geladen...
                                </div>
                                
                                <table id="products-table" class="products-table" style="display: none;">
                                    <thead>
                                        <tr>
                                            <th data-translate-key="manufacturer.sidebar.productDatabase.manufacturer">Hersteller</th>
                                            <th data-translate-key="manufacturer.sidebar.productDatabase.type">Typ</th>
                                            <th data-translate-key="manufacturer.sidebar.productDatabase.standard">Standard</th>
                                            <th data-translate-key="manufacturer.sidebar.productDatabase.vehicleWeight">Fahrzeuggewicht (kg)</th>
                                            <th data-translate-key="manufacturer.sidebar.productDatabase.vehicleType">Fahrzeugtyp</th>
                                            <th data-translate-key="manufacturer.sidebar.productDatabase.speed">Geschwindigkeit (km/h)</th>
                                            <th data-translate-key="manufacturer.sidebar.productDatabase.impactAngle">Anprallwinkel (°)</th>
                                            <th data-translate-key="manufacturer.sidebar.productDatabase.penetration">Penetration (m)</th>
                                            <th data-translate-key="manufacturer.sidebar.productDatabase.debrisDistance">Trümmerdistanz (m)</th>
                                            <th data-translate-key="manufacturer.sidebar.productDatabase.actions">Aktionen</th>
                                        </tr>
                                    </thead>
                                    <tbody id="products-tbody">
                                        <!-- Products will be dynamically loaded here -->
                                    </tbody>
                                </table>
                                
                                <div id="no-products" class="no-products-message" style="display: none;" data-translate-key="manufacturer.sidebar.productDatabase.noProducts">
                                    Keine Produkte gefunden
                                </div>
                            </div>
                            
                            <!-- Products Grid View -->
                            <div id="products-grid-container" class="products-grid-container" style="display: none;">
                                <div id="products-grid" class="products-grid">
                                    <!-- Products will be dynamically loaded here as cards -->
                                </div>
<<<<<<< HEAD
                                
=======
<<<<<<< HEAD
                                
=======
<<<<<<< HEAD
                                
=======
<<<<<<< HEAD
                                
=======
>>>>>>> 88652dcdb714a92efa98a13e7692e2b04a492623
>>>>>>> 791ce127d17cc2e700549a115e6ed0459274f439
>>>>>>> 016798dba928764d52933bf4af0f68676162e7cd
>>>>>>> eabc3647
                                <div id="no-products-grid" class="no-products-message" style="display: none;" data-translate-key="manufacturer.sidebar.productDatabase.noProducts">
                                    Keine Produkte gefunden
                                </div>
                            </div>
                            
                            <!-- Product Details Modal -->
                            <div id="product-modal" class="product-modal" style="display: none;">
                                <div class="modal-content">
                                    <div class="modal-header">
                                        <h3 id="modal-product-name" data-translate-key="manufacturer.productDatabase.modal.title">Produktdetails</h3>
                                        <button id="close-modal" class="close-modal-btn">
                                            <i class="fas fa-times"></i>
                                        </button>
                                    </div>
                                    <div class="modal-body">
                                        <div class="product-details-grid">
                                            <div class="detail-section">
                                                <h4 data-translate-key="manufacturer.productDatabase.modal.technicalSpecs">Technische Spezifikationen</h4>
                                                <div id="modal-technical-specs"></div>
                                            </div>
                                            <div class="detail-section">
                                                <h4 data-translate-key="manufacturer.productDatabase.modal.performanceData">Leistungsdaten</h4>
                                                <div id="modal-performance-data"></div>
                                            </div>
                                            <div class="detail-section">
                                                <h4 data-translate-key="manufacturer.productDatabase.modal.certification">Zertifizierung</h4>
                                                <div id="modal-certification"></div>
                                            </div>
                                        </div>
                                    </div>
                                    <div class="modal-footer">
                                        <button id="export-product" class="action-btn">
                                            <i class="fas fa-download"></i>
                                            <span data-translate-key="manufacturer.productDatabase.modal.exportData">Daten exportieren</span>
                                        </button>
                                        <button id="print-product" class="action-btn">
                                            <i class="fas fa-print"></i>
                                            <span data-translate-key="manufacturer.productDatabase.modal.printSpecs">Spezifikationen drucken</span>
                                        </button>
                                    </div>
                                </div>
                            </div>
                        </div>
                    </div>
                </div>
            </main>
        </div>
    </div>
    <div id="tooltip" class="tooltip" role="tooltip"></div>
    <!-- Application Logic -->
    
</body>
</html><|MERGE_RESOLUTION|>--- conflicted
+++ resolved
@@ -24,15 +24,7 @@
     <script src="https://cdnjs.cloudflare.com/ajax/libs/jspdf/2.5.1/jspdf.umd.min.js"></script>
     <script src="https://cdnjs.cloudflare.com/ajax/libs/html2canvas/1.4.1/html2canvas.min.js"></script>
 <!-- importmap ist lokal nicht nötig; Build übernimmt Bundling -->
-<<<<<<< HEAD
   <script type="module" crossorigin src="/Barricadix_MWP/assets/main-BKb3kByO.js"></script>
-=======
-<<<<<<< HEAD
-  <script type="module" crossorigin src="/Barricadix_MWP/assets/main-BKb3kByO.js"></script>
-=======
-  <script type="module" crossorigin src="/Barricadix_MWP/assets/main-CpWTP9nV.js"></script>
->>>>>>> 016798dba928764d52933bf4af0f68676162e7cd
->>>>>>> eabc3647
   <link rel="stylesheet" crossorigin href="/Barricadix_MWP/assets/main-LP8nJdRs.css">
 </head>
 <body>
@@ -464,23 +456,8 @@
                             <div id="products-grid-container" class="products-grid-container" style="display: none;">
                                 <div id="products-grid" class="products-grid">
                                     <!-- Products will be dynamically loaded here as cards -->
-                                </div>
-<<<<<<< HEAD
-                                
-=======
-<<<<<<< HEAD
-                                
-=======
-<<<<<<< HEAD
-                                
-=======
-<<<<<<< HEAD
-                                
-=======
->>>>>>> 88652dcdb714a92efa98a13e7692e2b04a492623
->>>>>>> 791ce127d17cc2e700549a115e6ed0459274f439
->>>>>>> 016798dba928764d52933bf4af0f68676162e7cd
->>>>>>> eabc3647
+                                </div>                               
+
                                 <div id="no-products-grid" class="no-products-message" style="display: none;" data-translate-key="manufacturer.sidebar.productDatabase.noProducts">
                                     Keine Produkte gefunden
                                 </div>
