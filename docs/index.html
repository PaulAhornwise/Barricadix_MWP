
<!DOCTYPE html>
<html lang="de">
<head>
    <meta name="robots" content="noindex, nofollow">
    <meta charset="UTF-8">
    <meta name="viewport" content="width=device-width, initial-scale=1.0">
    <title>BarricadiX - HVM Dashboard</title>

    <!-- Leaflet.js CSS for OpenStreetMap -->
    <link rel="stylesheet" href="https://unpkg.com/leaflet@1.9.4/dist/leaflet.css" integrity="sha256-p4NxAoJBhIIN+hmNHrzRCf9tD/miZyoHS5obTRR9BMY=" crossorigin=""/>
    
    
    <!-- Font Awesome for Icons -->
    <link rel="stylesheet" href="https://cdnjs.cloudflare.com/ajax/libs/font-awesome/6.5.1/css/all.min.css" crossorigin="anonymous" referrerpolicy="no-referrer">
    <link rel="preconnect" href="https://fonts.googleapis.com">
    <link rel="preconnect" href="https://fonts.gstatic.com" crossorigin>
    <link href="https://fonts.googleapis.com/css2?family=Open+Sans:wght@400;600;700&display=swap" rel="stylesheet">

    <!-- Leaflet.js Script -->
    <script src="https://unpkg.com/leaflet@1.9.4/dist/leaflet.js" integrity="sha256-20nQCchB9co0qIjJZRGuk2/Z9VM+kNiyxNV1lvTlZBo=" crossorigin=""></script>
    
    <!-- PDF Generation Libraries -->
    <script src="https://cdnjs.cloudflare.com/ajax/libs/jspdf/2.5.1/jspdf.umd.min.js"></script>
    <script src="https://cdnjs.cloudflare.com/ajax/libs/html2canvas/1.4.1/html2canvas.min.js"></script>
<!-- importmap ist lokal nicht nötig; Build übernimmt Bundling -->
<<<<<<< HEAD
  <script type="module" crossorigin src="/Barricadix_MWP/assets/main-DxJZOPkW.js"></script>
  <link rel="stylesheet" crossorigin href="/Barricadix_MWP/assets/main-CLGmf6cG.css">
=======
  <script type="module" crossorigin src="/Barricadix_MWP/assets/main-BKb3kByO.js"></script>
  <link rel="stylesheet" crossorigin href="/Barricadix_MWP/assets/main-LP8nJdRs.css">
>>>>>>> c932d062
</head>
<body>
    <!-- =============================================== -->
    <!-- WELCOME / AUTHENTICATION PAGE -->
    <!-- =============================================== -->
    <div id="welcome-screen" class="welcome-screen">
        <div class="welcome-container">
            <div class="welcome-header">
<<<<<<< HEAD
                <div class="welcome-title-row">
                    <h1 class="welcome-title">Willkommen bei</h1>
                    <img src="/Barricadix_MWP/assets/Logo_BarricadiX_White-zC0wyyoN.svg" class="welcome-logo" alt="BarricadiX Logo" />
                </div>
                <p class="welcome-subtitle">Professionelle Lösung für Zufahrt- und Perimeterschutz</p>
=======
                <img src="/Barricadix_MWP/assets/Logo_BarricadiX_White-zC0wyyoN.svg" class="welcome-logo" alt="BarricadiX Logo" />
                <h1 class="welcome-title">Willkommen bei BarricadiX</h1>
                <p class="welcome-subtitle">Professionelle Lösungen für Hostile Vehicle Mitigation</p>
>>>>>>> c932d062
            </div>
            
            <div class="welcome-content">
                <div class="auth-card">
<<<<<<< HEAD
                    <p class="auth-description">
                        Bitte geben Sie Ihre Zugangsdaten ein.
=======
                    <div class="auth-icon">
                        <i class="fas fa-shield-alt"></i>
                    </div>
                    <h2 class="auth-title">Sicherer Zugang</h2>
                    <p class="auth-description">
                        Bitte geben Sie Ihr Passwort ein, um auf das HVM-Dashboard zuzugreifen.
>>>>>>> c932d062
                    </p>
                    
                    <form id="auth-form" class="auth-form">
                        <div class="input-group">
<<<<<<< HEAD
                            <div class="password-row">
                                <input 
                                    type="password" 
                                    id="password-input" 
                                    class="password-input" 
                                    placeholder="Passwort eingeben..."
                                    required
                                />
                                <button type="submit" class="auth-button" id="auth-submit">
                                    <i class="fas fa-sign-in-alt"></i>
                                    Anmelden
                                </button>
                            </div>
                        </div>
                        
=======
                            <label for="password-input" class="input-label">
                                <i class="fas fa-lock"></i>
                                Passwort
                            </label>
                            <input 
                                type="password" 
                                id="password-input" 
                                class="password-input" 
                                placeholder="Passwort eingeben..."
                                required
                            />
                        </div>
                        
                        <button type="submit" class="auth-button" id="auth-submit">
                            <i class="fas fa-sign-in-alt"></i>
                            Anmelden
                        </button>
                        
>>>>>>> c932d062
                        <div id="auth-error" class="auth-error" style="display: none;">
                            <i class="fas fa-exclamation-triangle"></i>
                            Falsches Passwort. Bitte versuchen Sie es erneut.
                        </div>
                    </form>
                </div>
                
<<<<<<< HEAD

            </div>
            
            <div class="welcome-footer">
                <p>&copy; 2025 BarricadiX. Alle Rechte vorbehalten.</p>
=======
                <div class="welcome-features">
                    <div class="feature-item">
                        <i class="fas fa-map-marked-alt"></i>
                        <span>Interaktive Kartenplanung</span>
                    </div>
                    <div class="feature-item">
                        <i class="fas fa-shield-virus"></i>
                        <span>Bedrohungsanalyse</span>
                    </div>
                    <div class="feature-item">
                        <i class="fas fa-file-alt"></i>
                        <span>Automatische Berichtserstellung</span>
                    </div>
                    <div class="feature-item">
                        <i class="fas fa-industry"></i>
                        <span>Herstellerverwaltung</span>
                    </div>
                </div>
            </div>
            
            <div class="welcome-footer">
                <p>&copy; 2024 BarricadiX. Alle Rechte vorbehalten.</p>
>>>>>>> c932d062
            </div>
        </div>
    </div>

    <div id="app-container" style="display: none;">
        <!-- =============================================== -->
        <!-- HEADER -->
        <!-- =============================================== -->
        <header class="app-header">
            <div class="logo" aria-label="BarricadiX">
                <img src="/Barricadix_MWP/assets/Logo_BarricadiX_White-zC0wyyoN.svg" class="logo-img" alt="BarricadiX Logo" />
            </div>
            <div class="view-selector">
                <button id="planning-view-btn" class="view-btn active" data-view="planning" data-translate-key="header.planning">Planung</button>
                <button id="manufacturer-view-btn" class="view-btn" data-view="manufacturer" data-translate-key="header.manufacturer">Hersteller</button>
            </div>
            <nav class="main-nav">
                <ul>
                    <li><a href="#" id="nav-param-input" class="active" aria-current="page" data-translate-key="nav.paramInput">Parameter</a></li>
                    <li><a href="#" id="nav-marking-area" data-translate-key="nav.markingArea">Sicherheitsbereich</a></li>
                    <li><a href="#" id="nav-threat-analysis" data-translate-key="nav.threatAnalysis">Gefahrenanalyse</a></li>
                    <li><a href="#" id="nav-risk-report" data-translate-key="nav.riskReport">Risikobericht</a></li>
                    <li><a href="#" id="nav-product-selection" data-translate-key="nav.productSelection">Produktauswahl</a></li>
                    <li><a href="#" id="nav-project-description" data-translate-key="nav.projectDescription">Ausschreibung</a></li>
                    <li><a href="#" id="nav-publish-project" data-translate-key="nav.publishProject">Projektausschreibung veröffentlichen</a></li>
                </ul>
            </nav>
            <div class="header-right">
                <div class="lang-switcher">
                    <button class="lang-btn active" data-lang="de" title="Deutsch"><img src="https://flagcdn.com/de.svg" alt="Deutsch"/></button>
                    <button class="lang-btn" data-lang="en" title="English"><img src="https://flagcdn.com/gb.svg" alt="English"/></button>
                </div>
                <div class="header-icons">
                    <button id="toggle-sidebar" aria-label="Menü"><i class="fas fa-bars"></i></button>
                    <button data-translate-key-aria="aria.search" aria-label="Suche"><i class="fas fa-search"></i></button>
                    <button data-translate-key-aria="aria.email" aria-label="E-Mail"><i class="fas fa-envelope"></i></button>
                    <button data-translate-key-aria="aria.settings" aria-label="Einstellungen"><i class="fas fa-cog"></i></button>
                </div>
                <div class="user-info">
                    <i class="fas fa-user-circle"></i>
                    <span data-translate-key="user.loggedIn">Angemeldet: BarricadiX Admin</span>
                </div>
            </div>
        </header>

        <div class="content-wrapper">
            <!-- =============================================== -->
            <!-- LEFT SIDEBAR -->
            <!-- =============================================== -->
            <aside class="sidebar">
                <section class="sidebar-section">
                    <h3 data-translate-key="sidebar.trafficData">Verkehrsdaten</h3>
                    <div class="form-group">
                        <label for="vehicle-select" data-translate-key="sidebar.vehicleSelect">Fahrzeugauswahl</label>
                        <select id="vehicle-select" name="vehicle-select">
                            <option value="alle" data-translate-key="sidebar.options.vehicle.all">alle</option>
                            <option value="500" data-translate-key="sidebar.options.vehicle.motorcycle">Motorrad</option>
                            <option value="3500" data-translate-key="sidebar.options.vehicle.car_light">KFZ &lt;3.5t</option>
                            <option value="7500" data-translate-key="sidebar.options.vehicle.truck_light">LKW &lt;7.5t</option>
                            <option value="12000" data-translate-key="sidebar.options.vehicle.truck_medium">LKW &lt;12t</option>
                            <option value="40000" data-translate-key="sidebar.options.vehicle.truck_heavy">LKW &lt;40t</option>
                        </select>
                    </div>
                    <div class="form-group">
                        <label for="access-select" data-translate-key="sidebar.accessRoads">Zufahrten</label>
                        <select id="access-select" name="access-select">
                            <option value="alle" data-translate-key="sidebar.options.access.all">alle</option>
                            <option value="Wiese" data-translate-key="sidebar.options.access.meadow">Wiese</option>
                            <option value="Waldweg" data-translate-key="sidebar.options.access.forest_path">Waldweg</option>
                            <option value="Fußgängerweg" data-translate-key="sidebar.options.access.pedestrian_path">Fußgängerweg</option>
                            <option value="Einbahnstraße" data-translate-key="sidebar.options.access.one_way">Einbahnstraße</option>
                            <option value="Zweispur" data-translate-key="sidebar.options.access.two_lane">Zweispur</option>
                            <option value="Dreispur" data-translate-key="sidebar.options.access.three_lane">Dreispur</option>
                            <option value="Vierspur" data-translate-key="sidebar.options.access.four_lane">Vierspur</option>
                        </select>
                    </div>
                    <div class="form-group">
                        <label for="curb-select" data-translate-key="sidebar.curbs">Bordsteinkanten</label>
                        <select id="curb-select" name="curb-select">
                            <option value="ja" data-translate-key="sidebar.options.curbs.yes">ja</option>
                            <option value="nein" data-translate-key="sidebar.options.curbs.no">nein</option>
                        </select>
                    </div>
                    <div class="form-group">
                        <label for="obstacle-select" data-translate-key="sidebar.obstacles">Hindernisse</label>
                        <select id="obstacle-select" name="obstacle-select">
                            <option value="keine" data-translate-key="sidebar.options.obstacles.none">keine</option>
                            <option value="Bäume" data-translate-key="sidebar.options.obstacles.trees">Bäume</option>
                            <option value="Pfosten" data-translate-key="sidebar.options.obstacles.posts">Pfosten</option>
                            <option value="Mülltonnen" data-translate-key="sidebar.options.obstacles.bins">Mülltonnen</option>
                        </select>
                    </div>
                </section>

                <section class="sidebar-section">
                    <h3 data-translate-key="sidebar.protectionSelection">Schutzauswahl</h3>
                    <div class="form-group">
                        <label for="protection-period-select" data-translate-key="sidebar.protectionPeriod">Schutzzeitraum</label>
                        <select id="protection-period-select" name="protection-period-select">
                            <option value="dauerhaft" data-translate-key="sidebar.options.period.permanent">dauerhaft</option>
                            <option value="temporär" data-translate-key="sidebar.options.period.temporary">temporär</option>
                            <option value="eventuell" data-translate-key="sidebar.options.period.eventual">eventuell</option>
                        </select>
                    </div>
                    <div class="form-group">
                        <label for="protection-product-select" data-translate-key="sidebar.protectionProducts">Schutzprodukte</label>
                        <select id="protection-product-select" name="protection-product-select">
                            <option value="Poller" data-translate-key="sidebar.options.products.bollard">Poller</option>
                            <option value="Barriere" data-translate-key="sidebar.options.products.barrier">Barriere</option>
                            <option value="Pfosten" data-translate-key="sidebar.options.products.post">Pfosten</option>
                            <option value="Graben" data-translate-key="sidebar.options.products.ditch">Graben</option>
                        </select>
                    </div>
                    <div class="form-group">
                        <label for="product-property-select" data-translate-key="sidebar.productProperty">Produkteigenschaft</label>
                        <select id="product-property-select" name="product-property-select">
                            <option value="aut./starr" data-translate-key="sidebar.options.property.automatic_rigid">aut./starr</option>
                            <option value="versenkbar" data-translate-key="sidebar.options.property.retractable">versenkbar</option>
                            <option value="entfernbar" data-translate-key="sidebar.options.property.removable">entfernbar</option>
                        </select>
                    </div>
                </section>

                <section class="sidebar-section">
                    <h3 data-translate-key="sidebar.riskAssessment">Risikobewertung</h3>
                     <div class="form-group">
                        <label for="asset-to-protect" data-translate-key="sidebar.assetToProtect">Was geschützt werden soll</label>
                        <input type="text" id="asset-to-protect" data-translate-key-placeholder="placeholders.assetToProtect" placeholder="Bitte eintragen">
                    </div>
                    <div class="form-group slider-group">
                        <label for="security-risk-slider" data-translate-key="sidebar.securityRisk">Sicherheitsrisiko
                            <i class="fas fa-info-circle info-icon" data-translate-key-tooltip="tooltips.securityRisk"></i>
                        </label>
                        <div class="slider-wrapper">
                            <span data-translate-key="sidebar.low">niedrig</span>
                            <input type="range" id="security-risk-slider" min="0" max="100" value="75">
                            <span data-translate-key="sidebar.high">hoch</span>
                        </div>
                    </div>
                    <div class="form-group slider-group">
                        <label for="product-class-slider" data-translate-key="sidebar.recommendedProductClass">Empfohlene Produktklasse
                            <i class="fas fa-info-circle info-icon" data-translate-key-tooltip="tooltips.productClass"></i>
                        </label>
                        <div class="slider-wrapper">
                            <span data-translate-key="sidebar.low">niedrig</span>
                            <input type="range" id="product-class-slider" min="0" max="100" value="60">
                            <span data-translate-key="sidebar.high">hoch</span>
                        </div>
                    </div>
                </section>
            </aside>

            <!-- =============================================== -->
            <!-- MAIN CONTENT -->
            <!-- =============================================== -->
            
            <!-- Planning View -->
            <main class="main-content" id="planning-view">
                <div class="map-area">
                    <!-- Top tabs positioned over the map -->
                    <div class="map-tabs">
                        <a href="#" id="tab-param-input" data-target="nav-param-input" class="active" data-translate-key="nav.paramInput">Parameter</a>
                        <a href="#" id="tab-marking-area" data-target="nav-marking-area" data-translate-key="nav.markingArea">Sicherheitsbereich</a>
                        <a href="#" id="tab-threat-analysis" data-target="nav-threat-analysis" data-translate-key="nav.threatAnalysis">Gefahrenanalyse</a>
                        <a href="#" id="tab-risk-report" data-target="nav-risk-report" data-translate-key="nav.riskReport">Risikobericht</a>
                        <a href="#" id="tab-product-selection" data-target="nav-product-selection" data-translate-key="nav.productSelection">Produktauswahl</a>
                        <a href="#" id="tab-project-description" data-target="nav-project-description" data-translate-key="nav.projectDescription">Ausschreibung</a>
                    </div>
                    <div class="map-toolbar">
                        <div class="search-bar">
                            <i class="fas fa-search"></i>
                            <input type="text" id="map-search-input" placeholder="Paderborn, Domplatz" data-translate-key="map.searchPlaceholder">
                            <button id="map-search-button" data-translate-key="map.searchButton">Suchen</button>
                        </div>
                        <div class="map-actions">
                            <button id="toggle-draw-mode" class="map-action-btn hidden" >
                                <i class="fas fa-pencil-alt"></i> <span data-translate-key="map.setWaypoints"></span>
                            </button>
                            <button id="reset-drawing" class="map-action-btn hidden">
                                <i class="fas fa-trash-alt"></i> <span data-translate-key="map.reset"></span>
                            </button>
                            <button id="analyze-threats" class="map-action-btn hidden">
                                <i class="fas fa-route"></i> <span data-translate-key="map.analyzeAccess"></span>
                            </button>
                            <button id="create-report-btn" class="map-action-btn hidden">
                                <i class="fas fa-file-alt"></i> <span data-translate-key="map.createReport"></span>
                            </button>
                            <button id="download-report-btn" class="map-action-btn hidden" disabled>
                                <i class="fas fa-download"></i> <span data-translate-key="map.downloadReport"></span>
                            </button>
                        </div>
                    </div>
                    <!-- The map will be injected here by Leaflet.js -->
                    <div id="map" class="relative"></div>
                    <!-- React Chatbot overlay root -->
                    <div id="chatbot-react-root" class="map-overlay"></div>
                    
                    <!-- Floating threat list panel (appears after analysis) -->
                    <div id="floating-threats" class="drop-panel threat-list-panel view-hidden">
                        <h4 data-translate-key="threats.title" style="margin:0 0 8px 0;">Eindringungsgefahren</h4>
                        <ol class="threat-list" style="margin:0; padding-left: 18px; max-height: 50vh; overflow:auto;"></ol>
                        <div class="loading-indicator hidden" data-translate-key="threats.loading">Analysiere Zufahrten...</div>
                    </div>
                    <!-- The report preview will be shown here, layered on top of the map container -->
                    <div id="report-preview-area" class="view-hidden">
                         <iframe id="report-iframe" title="Risikobericht Vorschau"></iframe>
                    </div>

                    <!-- React Chatbot is mounted into the following overlay root -->
                    
                    <!-- The loading overlay is a sibling to map/report to cover everything -->
                    <div class="report-loading-overlay view-hidden" data-translate-key="report.generating">Bericht wird erstellt...</div>
                </div>
            </main>

            <!-- Manufacturer View -->
            <main class="main-content" id="manufacturer-view" style="display: none;">
                <!-- Manufacturer Navigation Tabs -->
                <div class="manufacturer-tabs">
                    <a href="#" id="manufacturer-products" class="manufacturer-tab active" data-translate-key="manufacturer.nav.products">Produkte</a>
                    <a href="#" id="manufacturer-quotations" class="manufacturer-tab" data-translate-key="manufacturer.nav.quotations">Angebote</a>
                    <a href="#" id="manufacturer-customers" class="manufacturer-tab" data-translate-key="manufacturer.nav.customers">Kunden</a>
                    <a href="#" id="manufacturer-analytics" class="manufacturer-tab" data-translate-key="manufacturer.nav.analytics">Analysen</a>
                    <a href="#" id="manufacturer-settings" class="manufacturer-tab" data-translate-key="manufacturer.nav.settings">Einstellungen</a>
                </div>
                
                <div class="manufacturer-content-wrapper">
                    <!-- Left Sidebar for Manufacturer View -->
                    <aside class="manufacturer-sidebar">
                        <section class="sidebar-section">
                            <h3 data-translate-key="manufacturer.sidebar.productManagement">Produktverwaltung</h3>
                            <div class="form-group">
                                <label for="product-category" data-translate-key="manufacturer.sidebar.productCategory">Produktkategorie</label>
                                <select id="product-category" name="product-category">
                                    <option value="all" data-translate-key="manufacturer.sidebar.options.category.all">Alle Kategorien</option>
                                    <option value="bollards" data-translate-key="manufacturer.sidebar.options.category.bollards">Poller</option>
                                    <option value="barriers" data-translate-key="manufacturer.sidebar.options.category.barriers">Barrieren</option>
                                    <option value="posts" data-translate-key="manufacturer.sidebar.options.category.posts">Pfosten</option>
                                    <option value="ditches" data-translate-key="manufacturer.sidebar.options.category.ditches">Gräben</option>
                                </select>
                            </div>
                            <div class="form-group">
                                <label for="product-status" data-translate-key="manufacturer.sidebar.productStatus">Produktstatus</label>
                                <select id="product-status" name="product-status">
                                    <option value="all" data-translate-key="manufacturer.sidebar.options.status.all">Alle Status</option>
                                    <option value="active" data-translate-key="manufacturer.sidebar.options.status.active">Aktiv</option>
                                    <option value="inactive" data-translate-key="manufacturer.sidebar.options.status.inactive">Inaktiv</option>
                                    <option value="draft" data-translate-key="manufacturer.sidebar.options.status.draft">Entwurf</option>
                                </select>
                            </div>
                        </section>

                        <section class="sidebar-section">
                            <h3 data-translate-key="manufacturer.sidebar.customerManagement">Kundenverwaltung</h3>
                            <div class="form-group">
                                <label for="customer-type" data-translate-key="manufacturer.sidebar.customerType">Kundentyp</label>
                                <select id="customer-type" name="customer-type">
                                    <option value="all" data-translate-key="manufacturer.sidebar.options.customerType.all">Alle Typen</option>
                                    <option value="private" data-translate-key="manufacturer.sidebar.options.customerType.private">Privat</option>
                                    <option value="business" data-translate-key="manufacturer.sidebar.options.customerType.business">Geschäft</option>
                                    <option value="government" data-translate-key="manufacturer.sidebar.options.customerType.government">Behörde</option>
                                </select>
                            </div>
                            <div class="form-group">
                                <label for="customer-region" data-translate-key="manufacturer.sidebar.customerRegion">Region</label>
                                <select id="customer-region" name="customer-region">
                                    <option value="all" data-translate-key="manufacturer.sidebar.options.region.all">Alle Regionen</option>
                                    <option value="north" data-translate-key="manufacturer.sidebar.options.region.north">Nord</option>
                                    <option value="south" data-translate-key="manufacturer.sidebar.options.region.south">Süd</option>
                                    <option value="east" data-translate-key="manufacturer.sidebar.options.region.east">Ost</option>
                                    <option value="west" data-translate-key="manufacturer.sidebar.options.region.west">West</option>
                                </select>
                            </div>
                        </section>

                        <section class="sidebar-section">
                            <h3 data-translate-key="manufacturer.sidebar.analytics">Analysen</h3>
                            <div class="form-group">
                                <label for="date-range" data-translate-key="manufacturer.sidebar.dateRange">Zeitraum</label>
                                <select id="date-range" name="date-range">
                                    <option value="7days" data-translate-key="manufacturer.sidebar.options.dateRange.7days">Letzte 7 Tage</option>
                                    <option value="30days" data-translate-key="manufacturer.sidebar.options.dateRange.30days">Letzte 30 Tage</option>
                                    <option value="90days" data-translate-key="manufacturer.sidebar.options.dateRange.90days">Letzte 90 Tage</option>
                                    <option value="1year" data-translate-key="manufacturer.sidebar.options.dateRange.1year">Letztes Jahr</option>
                                </select>
                            </div>
                        </section>
                    </aside>
                    
                    <!-- Main Content Area -->
                    <div class="manufacturer-main-content">
                        <!-- Product Database Section -->
                        <div class="product-database-section">
                            
                            <!-- Search and Filter Bar -->
                            <div class="search-filter-bar">
                                <div class="search-box">
                                    <input type="text" id="product-search" data-translate-key-placeholder="manufacturer.sidebar.productDatabase.searchPlaceholder" placeholder="Produktname, Hersteller oder Typ eingeben...">
                                    <button id="search-btn" class="search-btn">
                                        <i class="fas fa-search"></i>
                                    </button>
                                </div>
                                
                                <div class="filter-controls">
                                    <select id="manufacturer-filter" class="filter-select">
                                        <option value="" data-translate-key="manufacturer.sidebar.options.manufacturer.all">Alle Hersteller</option>
                                    </select>
                                    <select id="standard-filter" class="filter-select">
                                        <option value="" data-translate-key="manufacturer.sidebar.options.standard.all">Alle Standards</option>
                                    </select>
                                    <select id="vehicle-type-filter" class="filter-select">
                                        <option value="" data-translate-key="manufacturer.sidebar.options.vehicleType.all">Alle Fahrzeugtypen</option>
                                    </select>
                                </div>
                                
                                <div class="view-toggle">
                                    <button id="toggle-view-btn" class="view-toggle-btn" data-view="grid" title="Zwischen Tabellen- und Kachelansicht wechseln">
                                        <i class="fas fa-table"></i>
                                        <span data-translate-key="manufacturer.sidebar.productDatabase.toggleToTable">Tabellenansicht</span>
                                    </button>
                                </div>
                            </div>
                            
                            <!-- Products Table -->
                            <div id="products-table-container" class="products-table-container">
                                <div id="products-loading" class="loading-indicator" data-translate-key="manufacturer.sidebar.productDatabase.loading">
                                    Produkte werden geladen...
                                </div>
                                
                                <table id="products-table" class="products-table" style="display: none;">
                                    <thead>
                                        <tr>
                                            <th data-translate-key="manufacturer.sidebar.productDatabase.manufacturer">Hersteller</th>
                                            <th data-translate-key="manufacturer.sidebar.productDatabase.type">Typ</th>
                                            <th data-translate-key="manufacturer.sidebar.productDatabase.standard">Standard</th>
                                            <th data-translate-key="manufacturer.sidebar.productDatabase.vehicleWeight">Fahrzeuggewicht (kg)</th>
                                            <th data-translate-key="manufacturer.sidebar.productDatabase.vehicleType">Fahrzeugtyp</th>
                                            <th data-translate-key="manufacturer.sidebar.productDatabase.speed">Geschwindigkeit (km/h)</th>
                                            <th data-translate-key="manufacturer.sidebar.productDatabase.impactAngle">Anprallwinkel (°)</th>
                                            <th data-translate-key="manufacturer.sidebar.productDatabase.penetration">Penetration (m)</th>
                                            <th data-translate-key="manufacturer.sidebar.productDatabase.debrisDistance">Trümmerdistanz (m)</th>
                                            <th data-translate-key="manufacturer.sidebar.productDatabase.actions">Aktionen</th>
                                        </tr>
                                    </thead>
                                    <tbody id="products-tbody">
                                        <!-- Products will be dynamically loaded here -->
                                    </tbody>
                                </table>
                                
                                <div id="no-products" class="no-products-message" style="display: none;" data-translate-key="manufacturer.sidebar.productDatabase.noProducts">
                                    Keine Produkte gefunden
                                </div>
                            </div>
                            
                            <!-- Products Grid View -->
                            <div id="products-grid-container" class="products-grid-container" style="display: none;">
                                <div id="products-grid" class="products-grid">
                                    <!-- Products will be dynamically loaded here as cards -->
                                </div>
                                
                                <div id="no-products-grid" class="no-products-message" style="display: none;" data-translate-key="manufacturer.sidebar.productDatabase.noProducts">
                                    Keine Produkte gefunden
                                </div>
                            </div>
                            
                            <!-- Product Details Modal -->
                            <div id="product-modal" class="product-modal" style="display: none;">
                                <div class="modal-content">
                                    <div class="modal-header">
                                        <h3 id="modal-product-name" data-translate-key="manufacturer.productDatabase.modal.title">Produktdetails</h3>
                                        <button id="close-modal" class="close-modal-btn">
                                            <i class="fas fa-times"></i>
                                        </button>
                                    </div>
                                    <div class="modal-body">
                                        <div class="product-details-grid">
                                            <div class="detail-section">
                                                <h4 data-translate-key="manufacturer.productDatabase.modal.technicalSpecs">Technische Spezifikationen</h4>
                                                <div id="modal-technical-specs"></div>
                                            </div>
                                            <div class="detail-section">
                                                <h4 data-translate-key="manufacturer.productDatabase.modal.performanceData">Leistungsdaten</h4>
                                                <div id="modal-performance-data"></div>
                                            </div>
                                            <div class="detail-section">
                                                <h4 data-translate-key="manufacturer.productDatabase.modal.certification">Zertifizierung</h4>
                                                <div id="modal-certification"></div>
                                            </div>
                                        </div>
                                    </div>
                                    <div class="modal-footer">
                                        <button id="export-product" class="action-btn">
                                            <i class="fas fa-download"></i>
                                            <span data-translate-key="manufacturer.productDatabase.modal.exportData">Daten exportieren</span>
                                        </button>
                                        <button id="print-product" class="action-btn">
                                            <i class="fas fa-print"></i>
                                            <span data-translate-key="manufacturer.productDatabase.modal.printSpecs">Spezifikationen drucken</span>
                                        </button>
                                    </div>
                                </div>
                            </div>
                        </div>
                    </div>
                </div>
            </main>
        </div>
    </div>
    <div id="tooltip" class="tooltip" role="tooltip"></div>
    <!-- Application Logic -->
    
</body>
</html><|MERGE_RESOLUTION|>--- conflicted
+++ resolved
@@ -24,13 +24,8 @@
     <script src="https://cdnjs.cloudflare.com/ajax/libs/jspdf/2.5.1/jspdf.umd.min.js"></script>
     <script src="https://cdnjs.cloudflare.com/ajax/libs/html2canvas/1.4.1/html2canvas.min.js"></script>
 <!-- importmap ist lokal nicht nötig; Build übernimmt Bundling -->
-<<<<<<< HEAD
   <script type="module" crossorigin src="/Barricadix_MWP/assets/main-DxJZOPkW.js"></script>
   <link rel="stylesheet" crossorigin href="/Barricadix_MWP/assets/main-CLGmf6cG.css">
-=======
-  <script type="module" crossorigin src="/Barricadix_MWP/assets/main-BKb3kByO.js"></script>
-  <link rel="stylesheet" crossorigin href="/Barricadix_MWP/assets/main-LP8nJdRs.css">
->>>>>>> c932d062
 </head>
 <body>
     <!-- =============================================== -->
@@ -39,37 +34,21 @@
     <div id="welcome-screen" class="welcome-screen">
         <div class="welcome-container">
             <div class="welcome-header">
-<<<<<<< HEAD
                 <div class="welcome-title-row">
                     <h1 class="welcome-title">Willkommen bei</h1>
                     <img src="/Barricadix_MWP/assets/Logo_BarricadiX_White-zC0wyyoN.svg" class="welcome-logo" alt="BarricadiX Logo" />
                 </div>
                 <p class="welcome-subtitle">Professionelle Lösung für Zufahrt- und Perimeterschutz</p>
-=======
-                <img src="/Barricadix_MWP/assets/Logo_BarricadiX_White-zC0wyyoN.svg" class="welcome-logo" alt="BarricadiX Logo" />
-                <h1 class="welcome-title">Willkommen bei BarricadiX</h1>
-                <p class="welcome-subtitle">Professionelle Lösungen für Hostile Vehicle Mitigation</p>
->>>>>>> c932d062
             </div>
             
             <div class="welcome-content">
                 <div class="auth-card">
-<<<<<<< HEAD
                     <p class="auth-description">
                         Bitte geben Sie Ihre Zugangsdaten ein.
-=======
-                    <div class="auth-icon">
-                        <i class="fas fa-shield-alt"></i>
-                    </div>
-                    <h2 class="auth-title">Sicherer Zugang</h2>
-                    <p class="auth-description">
-                        Bitte geben Sie Ihr Passwort ein, um auf das HVM-Dashboard zuzugreifen.
->>>>>>> c932d062
                     </p>
                     
                     <form id="auth-form" class="auth-form">
                         <div class="input-group">
-<<<<<<< HEAD
                             <div class="password-row">
                                 <input 
                                     type="password" 
@@ -85,26 +64,6 @@
                             </div>
                         </div>
                         
-=======
-                            <label for="password-input" class="input-label">
-                                <i class="fas fa-lock"></i>
-                                Passwort
-                            </label>
-                            <input 
-                                type="password" 
-                                id="password-input" 
-                                class="password-input" 
-                                placeholder="Passwort eingeben..."
-                                required
-                            />
-                        </div>
-                        
-                        <button type="submit" class="auth-button" id="auth-submit">
-                            <i class="fas fa-sign-in-alt"></i>
-                            Anmelden
-                        </button>
-                        
->>>>>>> c932d062
                         <div id="auth-error" class="auth-error" style="display: none;">
                             <i class="fas fa-exclamation-triangle"></i>
                             Falsches Passwort. Bitte versuchen Sie es erneut.
@@ -112,36 +71,11 @@
                     </form>
                 </div>
                 
-<<<<<<< HEAD
 
             </div>
             
             <div class="welcome-footer">
                 <p>&copy; 2025 BarricadiX. Alle Rechte vorbehalten.</p>
-=======
-                <div class="welcome-features">
-                    <div class="feature-item">
-                        <i class="fas fa-map-marked-alt"></i>
-                        <span>Interaktive Kartenplanung</span>
-                    </div>
-                    <div class="feature-item">
-                        <i class="fas fa-shield-virus"></i>
-                        <span>Bedrohungsanalyse</span>
-                    </div>
-                    <div class="feature-item">
-                        <i class="fas fa-file-alt"></i>
-                        <span>Automatische Berichtserstellung</span>
-                    </div>
-                    <div class="feature-item">
-                        <i class="fas fa-industry"></i>
-                        <span>Herstellerverwaltung</span>
-                    </div>
-                </div>
-            </div>
-            
-            <div class="welcome-footer">
-                <p>&copy; 2024 BarricadiX. Alle Rechte vorbehalten.</p>
->>>>>>> c932d062
             </div>
         </div>
     </div>
