--- conflicted
+++ resolved
@@ -456,13 +456,8 @@
                             <div id="products-grid-container" class="products-grid-container" style="display: none;">
                                 <div id="products-grid" class="products-grid">
                                     <!-- Products will be dynamically loaded here as cards -->
-<<<<<<< HEAD
-                                </div>
-                                
-=======
-                                </div>                               
-
->>>>>>> ce970d90
+                                </div>
+                                                        
                                 <div id="no-products-grid" class="no-products-message" style="display: none;" data-translate-key="manufacturer.sidebar.productDatabase.noProducts">
                                     Keine Produkte gefunden
                                 </div>
