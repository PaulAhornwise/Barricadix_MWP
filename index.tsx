--- conflicted
+++ resolved
@@ -40,20 +40,12 @@
  * Initialize authentication system
  */
 function initAuth() {
-<<<<<<< HEAD
     // Always show welcome screen first (for testing purposes)
     // Check if user is already authenticated
     // if (sessionStorage.getItem(AUTH_SESSION_KEY) === 'true') {
     //     showMainApp();
     //     return;
     // }
-=======
-    // Check if user is already authenticated
-    if (sessionStorage.getItem(AUTH_SESSION_KEY) === 'true') {
-        showMainApp();
-        return;
-    }
->>>>>>> a8c9ed17
     
     // Show welcome screen and set up auth form
     showWelcomeScreen();
@@ -85,7 +77,6 @@
         appContainer.style.display = 'flex';
         
         // Initialize the main app only after authentication
-<<<<<<< HEAD
         initializeApp();
         
         // Force map to recalculate size after showing main app
@@ -103,11 +94,6 @@
                 console.log('Map size invalidated - final check');
             }
         }, 500);
-=======
-        if (typeof initializeApp === 'function') {
-            initializeApp();
-        }
->>>>>>> a8c9ed17
     }
 }
 
@@ -219,7 +205,6 @@
 /**
  * Logout function (can be called from anywhere in the app)
  */
-<<<<<<< HEAD
 function logout() {
     sessionStorage.removeItem(AUTH_SESSION_KEY);
     showWelcomeScreen();
@@ -228,12 +213,6 @@
 
 // Make logout available globally
 (window as any).logout = logout;
-=======
-(window as any).logout = function() {
-    sessionStorage.removeItem(AUTH_SESSION_KEY);
-    location.reload();
-};
->>>>>>> a8c9ed17
 
 // App state
 let map: any; // Module-scoped map object
@@ -4308,7 +4287,6 @@
 
 
 /**
-<<<<<<< HEAD
  * Setup logo click listener for logout functionality
  */
 function setupLogoLogout() {
@@ -4322,41 +4300,11 @@
         // Add pointer cursor to indicate clickability
         (logo as HTMLElement).style.cursor = 'pointer';
     });
-=======
- * Initialize the main application (called after authentication)
- */
-function initializeApp() {
-    console.log('Initializing main application...');
-    
-    // Initialize all existing functionality
-    initViewSwitcher();
-    initOpenStreetMap();
-    initProductDatabase();
-    initProductSearchAndFilters();
-    initViewToggle();
-    initProductModal();
-    
-    // Load translations
-    loadTranslations().then(() => {
-        translateUI();
-    });
-    
-    // Initialize chatbot (if needed - create placeholder for now)
-    if (typeof window !== 'undefined') {
-        // Chatbot initialization will be handled separately
-        console.log('Chatbot initialization deferred');
-    }
-    
-    console.log('Main application initialized');
->>>>>>> a8c9ed17
 }
 
 // Initialize authentication system when DOM is loaded
 document.addEventListener('DOMContentLoaded', () => {
     console.log('DOM loaded, initializing authentication...');
     initAuth();
-<<<<<<< HEAD
     setupLogoLogout();
-=======
->>>>>>> a8c9ed17
 });
