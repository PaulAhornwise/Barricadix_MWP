
{
  "de": {
    "header": {
      "planning": "Planung",
      "manufacturer": "Hersteller"
    },
    "nav": {
      "paramInput": "Parameter",
      "markingArea": "Sicherheitsbereich",
      "threatAnalysis": "Gefahrenanalyse",
      "riskReport": "Risikobericht",
      "productSelection": "Produktauswahl",
      "projectDescription": "Ausschreibung",
      "publishProject": "Projektausschreibung veröffentlichen"
    },
    "aria": {
      "search": "Suche",
      "email": "E-Mail",
      "settings": "Einstellungen"
    },
    "user": {
      "loggedIn": "Angemeldet: BarricadiX Admin"
    },
    "sidebar": {
      "trafficData": "Verkehrsdaten",
      "vehicleSelect": "Fahrzeugauswahl",
      "accessRoads": "Zufahrten",
      "curbs": "Bordsteinkanten",
      "obstacles": "Hindernisse",
      "protectionSelection": "Schutzauswahl",
      "protectionPeriod": "Schutzzeitraum",
      "protectionProducts": "Schutzprodukte",
      "productProperty": "Produkteigenschaft",
      "riskAssessment": "Risikobewertung",
      "assetToProtect": "Was geschützt werden soll",
      "securityRisk": "Sicherheitsrisiko",
      "recommendedProductClass": "Empfohlene Produktklasse",
      "low": "niedrig",
      "high": "hoch",
      "options": {
        "vehicle": {
          "all": "alle",
          "motorcycle": "Motorrad",
          "car_light": "KFZ <3.5t",
          "truck_light": "LKW <7.5t",
          "truck_medium": "LKW <12t",
          "truck_heavy": "LKW <40t"
        },
        "access": {
          "all": "alle",
          "meadow": "Wiese",
          "forest_path": "Waldweg",
          "pedestrian_path": "Fußgängerweg",
          "one_way": "Einbahnstraße",
          "two_lane": "Zweispur",
          "three_lane": "Dreispur",
          "four_lane": "Vierspur"
        },
        "curbs": {
          "yes": "ja",
          "no": "nein"
        },
        "obstacles": {
          "none": "keine",
          "trees": "Bäume",
          "posts": "Pfosten",
          "bins": "Mülltonnen"
        },
        "period": {
          "permanent": "dauerhaft",
          "temporary": "temporär",
          "eventual": "eventuell"
        },
        "products": {
          "bollard": "Poller",
          "barrier": "Barriere",
          "post": "Pfosten",
          "ditch": "Graben"
        },
        "property": {
          "automatic_rigid": "aut./starr",
          "retractable": "versenkbar",
          "removable": "entfernbar"
        }
      }
    },
    "placeholders": {
        "assetToProtect": "Bitte eintragen"
    },
    "manufacturer": {
        "title": "",
        "subtitle": "",
        "products": "Produkte",
        "quotations": "Angebote",
        "customers": "Kunden",
        "analytics": "Analysen",
        "manageCatalog": "Verwalten Sie Ihren Produktkatalog",
        "createQuotations": "Erstellen und verwalten Sie Angebote",
        "manageContacts": "Verwalten Sie Ihre Kundenkontakte",
        "businessAnalytics": "Betriebs- und Verkaufsanalysen",
        "open": "Öffnen",
        "nav": {
            "products": "Produkte",
            "quotations": "Angebote",
            "customers": "Kunden",
            "analytics": "Analysen",
            "settings": "Einstellungen"
        },
        "sidebar": {
            "productManagement": "Produktverwaltung",
            "productCategory": "Produktkategorie",
            "productStatus": "Produktstatus",
            "customerManagement": "Kundenverwaltung",
            "customerType": "Kundentyp",
            "customerRegion": "Region",
            "analytics": "Analysen",
            "dateRange": "Zeitraum",
            "options": {
                "category": {
                    "all": "Alle Kategorien",
                    "bollards": "Poller",
                    "barriers": "Barrieren",
                    "posts": "Pfosten",
                    "ditches": "Gräben"
                },
                "status": {
                    "all": "Alle Status",
                    "active": "Aktiv",
                    "inactive": "Inaktiv",
                    "draft": "Entwurf"
                },
                "customerType": {
                    "all": "Alle Typen",
                    "private": "Privat",
                    "business": "Geschäft",
                    "government": "Behörde"
                },
                "region": {
                    "all": "Alle Regionen",
                    "north": "Nord",
                    "south": "Süd",
                    "east": "Ost",
                    "west": "West"
                },
                "dateRange": {
                    "7days": "Letzte 7 Tage",
                    "30days": "Letzte 30 Tage",
                    "90days": "Letzte 90 Tage",
                    "1year": "Letztes Jahr"
                },
                "manufacturer": {
                    "all": "Alle Hersteller"
                },
                "standard": {
                    "all": "Alle Standards"
                },
                "vehicleType": {
                    "all": "Alle Fahrzeugtypen"
                }
            },
            "productDatabase": {
                "title": "Produktdatenbank",
                "subtitle": "Technische Daten und Spezifikationen aller verfügbaren Produkte",
                "search": "Produktsuche",
                "searchPlaceholder": "Produktname, Hersteller oder Typ eingeben...",
                "filterBy": "Filtern nach",
                "manufacturer": "Hersteller",
                "type": "Typ",
                "standard": "Standard",
                "vehicleWeight": "Fahrzeuggewicht (kg)",
                "vehicleType": "Fahrzeugtyp",
                "speed": "Geschwindigkeit (km/h)",
                "impactAngle": "Anprallwinkel (°)",
                "penetration": "Penetration (m)",
                "debrisDistance": "Trümmerdistanz (m)",
                "actions": "Aktionen",
                "noProducts": "Keine Produkte gefunden",
                "loading": "Produkte werden geladen...",
                "technicalSpecs": "Technische Spezifikationen",
                "performanceData": "Leistungsdaten",
                "certification": "Zertifizierung",
                "viewDetails": "Details anzeigen",
                "closeDetails": "Schließen",
                "exportData": "Daten exportieren",
                "printSpecs": "Spezifikationen drucken",
                "modal": {
                    "title": "Produktdetails",
                    "technicalSpecs": "Technische Spezifikationen",
                    "performanceData": "Leistungsdaten",
                    "certification": "Zertifizierung",
                    "exportData": "Daten exportieren",
                    "printSpecs": "Spezifikationen drucken"
                },
                "toggleToGrid": "Kachelansicht",
                "toggleToTable": "Tabellenansicht",
                "table": {
                    "manufacturer": "Hersteller",
                    "type": "Typ",
                    "standard": "Standard",
                    "vehicleWeight": "Fahrzeuggewicht (kg)",
                    "vehicleType": "Fahrzeugtyp",
                    "speed": "Geschwindigkeit (km/h)",
                    "impactAngle": "Anprallwinkel (°)",
                    "penetration": "Penetration (m)",
                    "debrisDistance": "Trümmerdistanz (m)",
                    "actions": "Aktionen"
                }
            }
        }
    },
    "tooltips": {
      "securityRisk": "Informationen zum Sicherheitsrisiko.",
      "productClass": "Informationen zur empfohlenen Produktklasse."
    },
    "map": {
      "searchPlaceholder": "Paderborn, Domplatz",
      "searchButton": "Suchen",
      "setWaypoints": "Wegpunkte setzen",
      "setWaypointsActive": "Zeichnen aktiv",
      "reset": "Zurücksetzen",
      "analyzeAccess": "Analyse der Zufahrten",
      "createReport": "Bericht erstellen",
      "downloadReport": "Bericht Downloaden",
      "securityAreaLabel": "Sicherheitsbereich",
      "securityArea": "Sicherheitsbereich"
    },
    "report": {
      "generating": "Bericht wird erstellt...",
      "mainTitle": "Reduzierter Erstbericht – Zufahrtsschutzkonzept für {locationName}",
      "sections": {
        "purpose": { "title": "1. Zweck und Schutzziele" },
        "threatAnalysis": { "title": "2. Bedrohungsanalyse & Risikobewertung" },
        "vulnerabilities": { "title": "3. Schwachstellenanalyse" },
        "hvmMeasures": { "title": "4. Vorgeschlagene HVM-Maßnahmen" },
        "siteConsiderations": { "title": "5. Standortspezifische Überlegungen & Integration" },
        "operationalImpact": { "title": "6. Betriebliche und Ästhetische Auswirkungen" }
      },
      "watermark": "Erstentwurf",
      "reportFilename": "Risikobericht-BarricadiX.pdf",
      "not_applicable": "N/A",
      "undefinedLocation": "[Standort nicht auf Karte definiert]",
      "undefinedAsset": "[Kein spezifisches Schutzobjekt angegeben]",
      "threatsTable": {
        "title": "Identifizierte Bedrohungsstraßen",
        "street": "Straße",
        "distance": "Strecke",
        "maxSpeed": "Max. Geschw."
      },
      "noThreatAnalysis": "[Keine Gefahrenanalyse durchgeführt]",
      "undefinedValue": "[Wert nicht ermittelt]",
      "noMapAvailable": "Hier würde eine Karte des Sicherheitsbereichs angezeigt. Um diese zu generieren, markieren Sie bitte einen Bereich im Reiter 'Sicherheitsbereich markieren'."
    },
    "threats": {
      "title": "Eindringungsgefahren",
      "loading": "Analysiere Zufahrten...",
      "speed": "Geschw.",
      "noCrossingWaysBoundary": "Keine querenden Wege an der Grenze gefunden.",
      "noCrossingWaysArea": "Keine querenden Wege im markierten Bereich gefunden.",
      "analysisFailed": "Analyse fehlgeschlagen.",
      "popupHeader": "Zufahrt"
    },
    "products": {
      "title": "Produktempfehlungen",
      "pollers": "Fest installierte Poller",
      "resistanceHigh": "Widerstandsklasse: hoch",
      "barriers": "Mobile Barrieren",
      "resistanceMedium": "mittel",
      "showMore": "Weitere Produkte anzeigen",
      "dbError": "Produkt-DB Fehler",
      "recommendation": "Empfehlung:",
      "noRecommendation": "Keine passende Empfehlung gefunden"
    },
    "alerts": {
      "noPolygon": "Bitte markieren Sie zuerst einen Sicherheitsbereich unter dem Reiter 'Sicherheitsbereich markieren'.",
      "overpassError": "Overpass API Anfrage fehlgeschlagen mit Status {status}",
      "analysisError": "Bei der Analyse ist ein Fehler aufgetreten. Bitte versuchen Sie es später erneut.",
      "locationNotFound": "Standort nicht gefunden.",
      "searchError": "Bei der Suche ist ein Fehler aufgetreten.",
      "reportCreationError": "Der Bericht konnte nicht erstellt werden. Details finden Sie in der Konsole.",
      "noReportToDownload": "Es wurde noch kein Bericht erstellt, der heruntergeladen werden könnte.",
      "productDbError": "Fehler beim Laden der Produktdatenbank:",
      "geminiError": "Die KI-gestützte Analyse konnte aufgrund eines Fehlers nicht generiert werden."
    },
    "ai": {
      "reportPrompt": "Du bist ein professioneller Sicherheitsberater, der einen Risikobericht für Fahrzeuganprallschutz (HVM) erstellt. Generiere ein JSON-Objekt mit sechs Schlüsseln: 'purpose', 'threatAnalysis', 'vulnerabilities', 'hvmMeasures', 'siteConsiderations', 'operationalImpact'. Die Sprache des Inhalts muss {language} sein. Hier sind die Kontextdaten:\n\n- **Standortname**: {locationName}\n- **Zu schützendes Objekt**: {assetToProtect}\n- **Angestrebtes Sicherheitsniveau**: {securityLevel}\n- **Abgeleiteter Sicherungsgrad**: {protectionGrade}\n- **Hauptbedrohungen (Zufahrtsstraßen)**: {threatList}\n- **Art der HVM-Lösung**: {protectionPeriod}\n- **Empfohlener FSB-Typ**: {productType}\n- **Erwartete Mindestanprallleistung**: Eindringtiefe von {penetration} m und Trümmerflugweite von {debrisDistance} m.\n\nFülle jeden der folgenden Abschnitte mit sinnvollem, professionellem Text, der auf den bereitgestellten Daten basiert. Wenn ein Wert ein Platzhalter in eckigen Klammern ist (z.B. '[Keine Gefahrenanalyse durchgeführt]'), erkenne an, dass diese Information fehlt, und formuliere stattdessen eine allgemeine Beschreibung, welche Art von Information an dieser Stelle für einen vollständigen Bericht erforderlich wäre."
<<<<<<< HEAD
=======
    },
    "manufacturer": {
      "title": "",
      "subtitle": "",
      "products": "Produkte",
      "quotations": "Angebote",
      "customers": "Kunden",
      "analytics": "Analysen",
      "manageCatalog": "Verwalten Sie Ihren Produktkatalog",
      "createQuotations": "Erstellen und verwalten Sie Angebote",
      "manageContacts": "Verwalten Sie Ihre Kundenkontakte",
      "businessAnalytics": "Betriebs- und Verkaufsanalysen",
      "open": "Öffnen",
      "nav": {
        "products": "Produkte",
        "quotations": "Angebote",
        "customers": "Kunden",
        "analytics": "Analysen",
        "settings": "Einstellungen"
      },
      "sidebar": {
        "productManagement": "Produktverwaltung",
        "productCategory": "Produktkategorie",
        "productStatus": "Produktstatus",
        "customerManagement": "Kundenverwaltung",
        "customerType": "Kundentyp",
        "customerRegion": "Region",
        "analytics": "Analysen",
        "dateRange": "Zeitraum",
        "options": {
          "category": {
            "all": "Alle Kategorien",
            "bollards": "Poller",
            "barriers": "Barrieren",
            "posts": "Pfosten",
            "ditches": "Gräben"
          },
          "status": {
            "all": "Alle Status",
            "active": "Aktiv",
            "inactive": "Inaktiv",
            "draft": "Entwurf"
          },
          "customerType": {
            "all": "Alle Typen",
            "private": "Privat",
            "business": "Geschäft",
            "government": "Behörde"
          },
          "region": {
            "all": "Alle Regionen",
            "north": "Nord",
            "south": "Süd",
            "east": "Ost",
            "west": "West"
          },
          "dateRange": {
            "7days": "Letzte 7 Tage",
            "30days": "Letzte 30 Tage",
            "90days": "Letzte 90 Tage",
            "1year": "Letztes Jahr"
          },
          "manufacturer": {
            "all": "Alle Hersteller"
          },
          "standard": {
            "all": "Alle Standards"
          },
          "vehicleType": {
            "all": "Alle Fahrzeugtypen"
          }
        }
      },
            "productDatabase": {
                "title": "Produktdatenbank",
                "subtitle": "Technische Daten und Spezifikationen aller verfügbaren Produkte",
                "search": "Produktsuche",
                "searchPlaceholder": "Produktname, Hersteller oder Typ eingeben...",
                "filterBy": "Filtern nach",
                "manufacturer": "Hersteller",
                "type": "Typ",
                "standard": "Standard",
                "vehicleWeight": "Fahrzeuggewicht (kg)",
                "vehicleType": "Fahrzeugtyp",
                "speed": "Geschwindigkeit (km/h)",
                "impactAngle": "Anprallwinkel (°)",
                "penetration": "Penetration (m)",
                "debrisDistance": "Trümmerdistanz (m)",
                "actions": "Aktionen",
                "noProducts": "Keine Produkte gefunden",
                "loading": "Produkte werden geladen...",
                "technicalSpecs": "Technische Spezifikationen",
                "performanceData": "Leistungsdaten",
                "certification": "Zertifizierung",
                "viewDetails": "Details anzeigen",
                "closeDetails": "Schließen",
                "exportData": "Daten exportieren",
                "printSpecs": "Spezifikationen drucken",
                "modal": {
                    "title": "Produktdetails",
                    "technicalSpecs": "Technische Spezifikationen",
                    "performanceData": "Leistungsdaten",
                    "certification": "Zertifizierung",
                    "exportData": "Daten exportieren",
                    "printSpecs": "Spezifikationen drucken"
                },
                "toggleToGrid": "Kachelansicht",
                "toggleToTable": "Tabellenansicht",
                "technicalSpecs": {
                    "standard": "Standard",
                    "vehicleWeight": "Fahrzeuggewicht",
                    "vehicleType": "Fahrzeugtyp",
                    "speed": "Geschwindigkeit",
                    "impactAngle": "Anprallwinkel",
                    "penetration": "Penetration"
                }
            }
>>>>>>> d1fb98c7
    }
  },
  "en": {
    "header": {
      "planning": "Planning",
      "manufacturer": "Manufacturer"
    },
    "nav": {
      "paramInput": "Parameters",
      "markingArea": "Security Area",
      "threatAnalysis": "Threat Analysis",
      "riskReport": "Risk Report",
      "productSelection": "Product Selection",
      "projectDescription": "Tender",
      "publishProject": "Publish Project Tender"
    },
    "aria": {
      "search": "Search",
      "email": "Email",
      "settings": "Settings"
    },
    "user": {
      "loggedIn": "Logged in: BarricadiX Admin"
    },
    "sidebar": {
      "trafficData": "Traffic Data",
      "vehicleSelect": "Vehicle Selection",
      "accessRoads": "Access Roads",
      "curbs": "Curbs",
      "obstacles": "Obstacles",
      "protectionSelection": "Protection Selection",
      "protectionPeriod": "Protection Period",
      "protectionProducts": "Protection Products",
      "productProperty": "Product Property",
      "riskAssessment": "Risk Assessment",
      "assetToProtect": "Asset to be protected",
      "securityRisk": "Security Risk",
      "recommendedProductClass": "Recommended Product Class",
      "low": "low",
      "high": "high",
      "options": {
        "vehicle": {
          "all": "all",
          "motorcycle": "Motorcycle",
          "car_light": "Car <3.5t",
          "truck_light": "Truck <7.5t",
          "truck_medium": "Truck <12t",
          "truck_heavy": "Truck <40t"
        },
        "access": {
          "all": "all",
          "meadow": "Meadow",
          "forest_path": "Forest Path",
          "pedestrian_path": "Pedestrian Path",
          "one_way": "One-way Street",
          "two_lane": "Two-lane",
          "three_lane": "Three-lane",
          "four_lane": "Four-lane"
        },
        "curbs": {
          "yes": "yes",
          "no": "no"
        },
        "obstacles": {
          "none": "none",
          "trees": "Trees",
          "posts": "Posts",
          "bins": "Trash Cans"
        },
        "period": {
          "permanent": "permanent",
          "temporary": "temporary",
          "eventual": "eventual"
        },
        "products": {
          "bollard": "Bollard",
          "barrier": "Barrier",
          "post": "Post",
          "ditch": "Ditch"
        },
        "property": {
          "automatic_rigid": "auto/rigid",
          "retractable": "retractable",
          "removable": "removable"
        }
      }
    },
    "placeholders": {
        "assetToProtect": "Please enter"
    },
    "map": {
      "searchPlaceholder": "Paderborn, Cathedral Square",
      "searchButton": "Search",
      "setWaypoints": "Set Waypoints",
      "setWaypointsActive": "Waypoints Active",
      "reset": "Reset",
      "analyzeAccess": "Analyze Access",
      "createReport": "Create Report",
      "downloadReport": "Download Report",
      "securityAreaLabel": "Security Area",
      "securityArea": "Security Area"
    },

    "manufacturer": {
<<<<<<< HEAD
=======
      "title": "Manufacturer View",
      "subtitle": "Manage your product catalog and customer inquiries",
      "products": "Products",
      "quotations": "Quotations",
      "customers": "Customers",
      "analytics": "Analytics",
      "manageCatalog": "Manage your product catalog",
      "createQuotations": "Create and manage quotations",
      "manageContacts": "Manage your customer contacts",
      "businessAnalytics": "Business and sales analytics",
      "open": "Open",
      "nav": {
        "products": "Products",
        "quotations": "Quotations",
        "customers": "Customers",
        "analytics": "Analytics",
        "settings": "Settings"
      },
      "sidebar": {
        "productManagement": "Product Management",
        "productCategory": "Product Category",
        "productStatus": "Product Status",
        "customerManagement": "Customer Management",
        "customerType": "Customer Type",
        "customerRegion": "Region",
        "analytics": "Analytics",
        "dateRange": "Date Range",
        "options": {
          "category": {
            "all": "All Categories",
            "bollards": "Bollards",
            "barriers": "Barriers",
            "posts": "Posts",
            "ditches": "Ditches"
          },
          "status": {
            "all": "All Status",
            "active": "Active",
            "inactive": "Inactive",
            "draft": "Draft"
          },
          "customerType": {
            "all": "All Types",
            "private": "Private",
            "business": "Business",
            "government": "Government"
          },
          "region": {
            "all": "All Regions",
            "north": "North",
            "south": "South",
            "east": "East",
            "west": "West"
          },
          "dateRange": {
            "7days": "Last 7 Days",
            "30days": "Last 30 Days",
            "90days": "Last 90 Days",
            "1year": "Last Year"
          },
          "manufacturer": {
            "all": "All Manufacturers"
          },
          "standard": {
            "all": "All Standards"
          },
          "vehicleType": {
            "all": "All Vehicle Types"
          }
        },
        "productDatabase": {
          "title": "Product Database",
          "subtitle": "Technical data and specifications of all available products",
          "search": "Product Search",
          "searchPlaceholder": "Enter product name, manufacturer or type...",
          "filterBy": "Filter by",
          "manufacturer": "Manufacturer",
          "type": "Type",
          "standard": "Standard",
          "vehicleWeight": "Vehicle Weight (kg)",
          "vehicleType": "Vehicle Type",
          "speed": "Speed (km/h)",
          "impactAngle": "Impact Angle (°)",
          "penetration": "Penetration (m)",
          "debrisDistance": "Debris Distance (m)",
          "actions": "Actions",
          "noProducts": "No products found",
          "loading": "Loading products...",
          "technicalSpecs": "Technical Specifications",
          "performanceData": "Performance Data",
          "certification": "Certification",
          "viewDetails": "View Details",
          "closeDetails": "Close",
          "exportData": "Export Data",
          "printSpecs": "Print Specifications",
          "modal": {
            "title": "Product Details",
            "technicalSpecs": "Technical Specifications",
            "performanceData": "Performance Data",
            "certification": "Certification",
            "exportData": "Export Data",
            "printSpecs": "Print Specifications"
          },
          "toggleToGrid": "Grid View",
          "toggleToTable": "Table View",
          "table": {
            "manufacturer": "Manufacturer",
            "type": "Type",
            "standard": "Standard",
            "vehicleWeight": "Vehicle Weight (kg)",
            "vehicleType": "Vehicle Type",
            "speed": "Speed (km/h)",
            "impactAngle": "Impact Angle (°)",
            "penetration": "Penetration (m)",
            "debrisDistance": "Debris Distance (m)",
            "actions": "Actions"
          }
        }
      }
    },

    "report": {
      "generating": "Generating report...",
      "mainTitle": "Reduced Initial Report – Vehicle Access Protection Concept for {locationName}",
      "sections": {
        "purpose": { "title": "1. Purpose and Protection Objectives" },
        "threatAnalysis": { "title": "2. Threat Analysis & Risk Assessment" },
        "vulnerabilities": { "title": "3. Vulnerability Analysis" },
        "hvmMeasures": { "title": "4. Proposed HVM Measures" },
        "siteConsiderations": { "title": "5. Site-Specific Considerations & Integration" },
        "operationalImpact": { "title": "6. Operational and Aesthetic Impact" }
      },
      "watermark": "Initial Draft",
      "reportFilename": "Risk-Report-BarricadiX.pdf",
      "not_applicable": "N/A",
      "undefinedLocation": "[Location not defined on map]",
      "undefinedAsset": "[No specific protection asset specified]",
      "threatsTable": {
        "title": "Identified Threat Roads",
        "street": "Street",
        "distance": "Distance",
        "maxSpeed": "Max. Speed"
      },
      "noThreatAnalysis": "[No threat analysis performed]",
      "undefinedValue": "[Value not determined]",
      "noMapAvailable": "A map of the security area would be displayed here. To generate this, please mark an area in the 'Mark Security Area' tab."
    },
    "threats": {
      "title": "Intrusion Threats",
      "loading": "Analyzing access roads...",
      "speed": "Speed",
      "noCrossingWaysBoundary": "No crossing paths found at the boundary.",
      "noCrossingWaysArea": "No crossing paths found in the marked area.",
      "analysisFailed": "Analysis failed.",
      "popupHeader": "Access Road"
    },
    "products": {
      "title": "Product Recommendations",
      "pollers": "Fixed Bollards",
      "resistanceHigh": "Resistance class: high",
      "barriers": "Mobile Barriers",
      "resistanceMedium": "medium",
      "showMore": "Show more products",
      "dbError": "Product DB Error",
      "recommendation": "Recommendation:",
      "noRecommendation": "No suitable recommendation found"
    },
    "alerts": {
      "noPolygon": "Please mark a security area first under the 'Mark Security Area' tab.",
      "overpassError": "Overpass API request failed with status {status}",
      "analysisError": "An error occurred during the analysis. Please try again later.",
      "locationNotFound": "Location not found.",
      "searchError": "An error occurred during the search.",
      "reportCreationError": "The report could not be created. See console for details.",
      "noReportToDownload": "No report has been generated to download yet.",
      "productDbError": "Error loading the product database:",
      "geminiError": "The AI-powered analysis could not be generated due to an error."
    },
    "ai": {
      "reportPrompt": "You are a professional security consultant creating a risk report for Hostile Vehicle Mitigation (HVM). Generate a JSON object with six keys: 'purpose', 'threatAnalysis', 'vulnerabilities', 'hvmMeasures', 'siteConsiderations', 'operationalImpact'. The content's language must be {language}. Here is the context data:\n\n- **Location Name**: {locationName}\n- **Asset to Protect**: {assetToProtect}\n- **Desired Security Level**: {securityLevel}\n- **Derived Protection Level**: {protectionGrade}\n- **Main Threats (Access Roads)**: {threatList}\n- **Type of HVM Solution**: {protectionPeriod}\n- **Recommended VSB Type**: {productType}\n- **Expected Minimum Impact Performance**: Penetration of {penetration}m and debris travel of {debrisDistance}m.\n\nFill each of the following sections with meaningful, professional text based on the provided data. If a value is a placeholder in square brackets (e.g., '[No threat analysis performed]'), acknowledge that this information is missing and instead formulate a general description of what kind of information would be required in this section for a complete report."
    },
    "manufacturer": {
>>>>>>> d1fb98c7
      "title": "Manufacturer View",
      "subtitle": "Manage your product catalog and customer inquiries",
      "products": "Products",
      "quotations": "Quotations",
      "customers": "Customers",
      "analytics": "Analytics",
      "manageCatalog": "Manage your product catalog",
      "createQuotations": "Create and manage quotations",
      "manageContacts": "Manage your customer contacts",
      "businessAnalytics": "Business and sales analytics",
      "open": "Open",
      "nav": {
        "products": "Products",
        "quotations": "Quotations",
        "customers": "Customers",
        "analytics": "Analytics",
        "settings": "Settings"
      },
      "sidebar": {
        "productManagement": "Product Management",
        "productCategory": "Product Category",
        "productStatus": "Product Status",
        "customerManagement": "Customer Management",
        "customerType": "Customer Type",
        "customerRegion": "Region",
        "analytics": "Analytics",
        "dateRange": "Date Range",
        "options": {
          "category": {
            "all": "All Categories",
            "bollards": "Bollards",
            "barriers": "Barriers",
            "posts": "Posts",
            "ditches": "Ditches"
          },
          "status": {
            "all": "All Status",
            "active": "Active",
            "inactive": "Inactive",
            "draft": "Draft"
          },
          "customerType": {
            "all": "All Types",
            "private": "Private",
            "business": "Business",
            "government": "Government"
          },
          "region": {
            "all": "All Regions",
            "north": "North",
            "south": "South",
            "east": "East",
            "west": "West"
          },
          "dateRange": {
            "7days": "Last 7 Days",
            "30days": "Last 30 Days",
            "90days": "Last 90 Days",
            "1year": "Last Year"
          },
          "manufacturer": {
            "all": "All Manufacturers"
          },
          "standard": {
            "all": "All Standards"
          },
          "vehicleType": {
            "all": "All Vehicle Types"
          }
        },
        "productDatabase": {
          "title": "Product Database",
          "subtitle": "Technical data and specifications of all available products",
          "search": "Product Search",
          "searchPlaceholder": "Enter product name, manufacturer or type...",
          "filterBy": "Filter by",
          "manufacturer": "Manufacturer",
          "type": "Type",
          "standard": "Standard",
          "vehicleWeight": "Vehicle Weight (kg)",
          "vehicleType": "Vehicle Type",
          "speed": "Speed (km/h)",
          "impactAngle": "Impact Angle (°)",
          "penetration": "Penetration (m)",
          "debrisDistance": "Debris Distance (m)",
          "actions": "Actions",
          "noProducts": "No products found",
          "loading": "Loading products...",
          "technicalSpecs": "Technical Specifications",
          "performanceData": "Performance Data",
          "certification": "Certification",
          "viewDetails": "View Details",
          "closeDetails": "Close",
          "exportData": "Export Data",
<<<<<<< HEAD
          "printSpecs": "Print Specifications",
          "modal": {
            "title": "Product Details",
            "technicalSpecs": "Technical Specifications",
            "performanceData": "Performance Data",
            "certification": "Certification",
            "exportData": "Export Data",
            "printSpecs": "Print Specifications"
          },
          "toggleToGrid": "Grid View",
          "toggleToTable": "Table View",
          "table": {
            "manufacturer": "Manufacturer",
            "type": "Type",
            "standard": "Standard",
            "vehicleWeight": "Vehicle Weight (kg)",
            "vehicleType": "Vehicle Type",
            "speed": "Speed (km/h)",
            "impactAngle": "Impact Angle (°)",
            "penetration": "Penetration (m)",
            "debrisDistance": "Debris Distance (m)",
            "actions": "Actions"
          }
        }
=======
          "printSpecs": "Print Specifications"

        },
        "toggleToGrid": "Grid View",
        "toggleToTable": "Table View"

>>>>>>> d1fb98c7
      }
    },
    "report": {
      "generating": "Generating report...",
      "mainTitle": "Reduced Initial Report – Vehicle Access Protection Concept for {locationName}",
      "sections": {
        "purpose": { "title": "1. Purpose and Protection Objectives" },
        "threatAnalysis": { "title": "2. Threat Analysis & Risk Assessment" },
        "vulnerabilities": { "title": "3. Vulnerability Analysis" },
        "hvmMeasures": { "title": "4. Proposed HVM Measures" },
        "siteConsiderations": { "title": "5. Site-Specific Considerations & Integration" },
        "operationalImpact": { "title": "6. Operational and Aesthetic Impact" }
      },
      "watermark": "Initial Draft",
      "reportFilename": "Risk-Report-BarricadiX.pdf",
      "not_applicable": "N/A",
      "undefinedLocation": "[Location not defined on map]",
      "undefinedAsset": "[No specific protection asset specified]",
      "threatsTable": {
        "title": "Identified Threat Roads",
        "street": "Street",
        "distance": "Distance",
        "maxSpeed": "Max. Speed"
      },
      "noThreatAnalysis": "[No threat analysis performed]",
      "undefinedValue": "[Value not determined]",
      "noMapAvailable": "A map of the security area would be displayed here. To generate this, please mark an area in the 'Mark Security Area' tab."
    },
    "threats": {
      "title": "Intrusion Threats",
      "loading": "Analyzing access roads...",
      "speed": "Speed",
      "noCrossingWaysBoundary": "No crossing paths found at the boundary.",
      "noCrossingWaysArea": "No crossing paths found in the marked area.",
      "analysisFailed": "Analysis failed.",
      "popupHeader": "Access Road"
    },
    "products": {
      "title": "Product Recommendations",
      "pollers": "Fixed Bollards",
      "resistanceHigh": "Resistance class: high",
      "barriers": "Mobile Barriers",
      "resistanceMedium": "medium",
      "showMore": "Show more products",
      "dbError": "Product DB Error",
      "recommendation": "Recommendation:",
      "noRecommendation": "No suitable recommendation found"
    },
    "alerts": {
      "noPolygon": "Please mark a security area first under the 'Mark Security Area' tab.",
      "overpassError": "Overpass API request failed with status {status}",
      "analysisError": "An error occurred during the analysis. Please try again later.",
      "locationNotFound": "Location not found.",
      "searchError": "An error occurred during the search.",
      "reportCreationError": "The report could not be created. See console for details.",
      "noReportToDownload": "No report has been generated to download yet.",
      "productDbError": "Error loading the product database:",
      "geminiError": "The AI-powered analysis could not be generated due to an error."
    },
    "ai": {
      "reportPrompt": "You are a professional security consultant creating a risk report for Hostile Vehicle Mitigation (HVM). Generate a JSON object with six keys: 'purpose', 'threatAnalysis', 'vulnerabilities', 'hvmMeasures', 'siteConsiderations', 'operationalImpact'. The content's language must be {language}. Here is the context data:\n\n- **Location Name**: {locationName}\n- **Asset to Protect**: {assetToProtect}\n- **Desired Security Level**: {securityLevel}\n- **Derived Protection Level**: {protectionGrade}\n- **Main Threats (Access Roads)**: {threatList}\n- **Type of HVM Solution**: {protectionPeriod}\n- **Recommended VSB Type**: {productType}\n- **Expected Minimum Impact Performance**: Penetration of {penetration}m and debris travel of {debrisDistance}m.\n\nFill each of the following sections with meaningful, professional text based on the provided data. If a value is a placeholder in square brackets (e.g., '[No threat analysis performed]'), acknowledge that this information is missing and instead formulate a general description of what kind of information would be required in this section for a complete report."
    }
  }
}<|MERGE_RESOLUTION|>--- conflicted
+++ resolved
@@ -284,126 +284,6 @@
     },
     "ai": {
       "reportPrompt": "Du bist ein professioneller Sicherheitsberater, der einen Risikobericht für Fahrzeuganprallschutz (HVM) erstellt. Generiere ein JSON-Objekt mit sechs Schlüsseln: 'purpose', 'threatAnalysis', 'vulnerabilities', 'hvmMeasures', 'siteConsiderations', 'operationalImpact'. Die Sprache des Inhalts muss {language} sein. Hier sind die Kontextdaten:\n\n- **Standortname**: {locationName}\n- **Zu schützendes Objekt**: {assetToProtect}\n- **Angestrebtes Sicherheitsniveau**: {securityLevel}\n- **Abgeleiteter Sicherungsgrad**: {protectionGrade}\n- **Hauptbedrohungen (Zufahrtsstraßen)**: {threatList}\n- **Art der HVM-Lösung**: {protectionPeriod}\n- **Empfohlener FSB-Typ**: {productType}\n- **Erwartete Mindestanprallleistung**: Eindringtiefe von {penetration} m und Trümmerflugweite von {debrisDistance} m.\n\nFülle jeden der folgenden Abschnitte mit sinnvollem, professionellem Text, der auf den bereitgestellten Daten basiert. Wenn ein Wert ein Platzhalter in eckigen Klammern ist (z.B. '[Keine Gefahrenanalyse durchgeführt]'), erkenne an, dass diese Information fehlt, und formuliere stattdessen eine allgemeine Beschreibung, welche Art von Information an dieser Stelle für einen vollständigen Bericht erforderlich wäre."
-<<<<<<< HEAD
-=======
-    },
-    "manufacturer": {
-      "title": "",
-      "subtitle": "",
-      "products": "Produkte",
-      "quotations": "Angebote",
-      "customers": "Kunden",
-      "analytics": "Analysen",
-      "manageCatalog": "Verwalten Sie Ihren Produktkatalog",
-      "createQuotations": "Erstellen und verwalten Sie Angebote",
-      "manageContacts": "Verwalten Sie Ihre Kundenkontakte",
-      "businessAnalytics": "Betriebs- und Verkaufsanalysen",
-      "open": "Öffnen",
-      "nav": {
-        "products": "Produkte",
-        "quotations": "Angebote",
-        "customers": "Kunden",
-        "analytics": "Analysen",
-        "settings": "Einstellungen"
-      },
-      "sidebar": {
-        "productManagement": "Produktverwaltung",
-        "productCategory": "Produktkategorie",
-        "productStatus": "Produktstatus",
-        "customerManagement": "Kundenverwaltung",
-        "customerType": "Kundentyp",
-        "customerRegion": "Region",
-        "analytics": "Analysen",
-        "dateRange": "Zeitraum",
-        "options": {
-          "category": {
-            "all": "Alle Kategorien",
-            "bollards": "Poller",
-            "barriers": "Barrieren",
-            "posts": "Pfosten",
-            "ditches": "Gräben"
-          },
-          "status": {
-            "all": "Alle Status",
-            "active": "Aktiv",
-            "inactive": "Inaktiv",
-            "draft": "Entwurf"
-          },
-          "customerType": {
-            "all": "Alle Typen",
-            "private": "Privat",
-            "business": "Geschäft",
-            "government": "Behörde"
-          },
-          "region": {
-            "all": "Alle Regionen",
-            "north": "Nord",
-            "south": "Süd",
-            "east": "Ost",
-            "west": "West"
-          },
-          "dateRange": {
-            "7days": "Letzte 7 Tage",
-            "30days": "Letzte 30 Tage",
-            "90days": "Letzte 90 Tage",
-            "1year": "Letztes Jahr"
-          },
-          "manufacturer": {
-            "all": "Alle Hersteller"
-          },
-          "standard": {
-            "all": "Alle Standards"
-          },
-          "vehicleType": {
-            "all": "Alle Fahrzeugtypen"
-          }
-        }
-      },
-            "productDatabase": {
-                "title": "Produktdatenbank",
-                "subtitle": "Technische Daten und Spezifikationen aller verfügbaren Produkte",
-                "search": "Produktsuche",
-                "searchPlaceholder": "Produktname, Hersteller oder Typ eingeben...",
-                "filterBy": "Filtern nach",
-                "manufacturer": "Hersteller",
-                "type": "Typ",
-                "standard": "Standard",
-                "vehicleWeight": "Fahrzeuggewicht (kg)",
-                "vehicleType": "Fahrzeugtyp",
-                "speed": "Geschwindigkeit (km/h)",
-                "impactAngle": "Anprallwinkel (°)",
-                "penetration": "Penetration (m)",
-                "debrisDistance": "Trümmerdistanz (m)",
-                "actions": "Aktionen",
-                "noProducts": "Keine Produkte gefunden",
-                "loading": "Produkte werden geladen...",
-                "technicalSpecs": "Technische Spezifikationen",
-                "performanceData": "Leistungsdaten",
-                "certification": "Zertifizierung",
-                "viewDetails": "Details anzeigen",
-                "closeDetails": "Schließen",
-                "exportData": "Daten exportieren",
-                "printSpecs": "Spezifikationen drucken",
-                "modal": {
-                    "title": "Produktdetails",
-                    "technicalSpecs": "Technische Spezifikationen",
-                    "performanceData": "Leistungsdaten",
-                    "certification": "Zertifizierung",
-                    "exportData": "Daten exportieren",
-                    "printSpecs": "Spezifikationen drucken"
-                },
-                "toggleToGrid": "Kachelansicht",
-                "toggleToTable": "Tabellenansicht",
-                "technicalSpecs": {
-                    "standard": "Standard",
-                    "vehicleWeight": "Fahrzeuggewicht",
-                    "vehicleType": "Fahrzeugtyp",
-                    "speed": "Geschwindigkeit",
-                    "impactAngle": "Anprallwinkel",
-                    "penetration": "Penetration"
-                }
-            }
->>>>>>> d1fb98c7
     }
   },
   "en": {
@@ -508,8 +388,6 @@
     },
 
     "manufacturer": {
-<<<<<<< HEAD
-=======
       "title": "Manufacturer View",
       "subtitle": "Manage your product catalog and customer inquiries",
       "products": "Products",
@@ -630,7 +508,6 @@
         }
       }
     },
-
     "report": {
       "generating": "Generating report...",
       "mainTitle": "Reduced Initial Report – Vehicle Access Protection Concept for {locationName}",
@@ -690,197 +567,6 @@
     },
     "ai": {
       "reportPrompt": "You are a professional security consultant creating a risk report for Hostile Vehicle Mitigation (HVM). Generate a JSON object with six keys: 'purpose', 'threatAnalysis', 'vulnerabilities', 'hvmMeasures', 'siteConsiderations', 'operationalImpact'. The content's language must be {language}. Here is the context data:\n\n- **Location Name**: {locationName}\n- **Asset to Protect**: {assetToProtect}\n- **Desired Security Level**: {securityLevel}\n- **Derived Protection Level**: {protectionGrade}\n- **Main Threats (Access Roads)**: {threatList}\n- **Type of HVM Solution**: {protectionPeriod}\n- **Recommended VSB Type**: {productType}\n- **Expected Minimum Impact Performance**: Penetration of {penetration}m and debris travel of {debrisDistance}m.\n\nFill each of the following sections with meaningful, professional text based on the provided data. If a value is a placeholder in square brackets (e.g., '[No threat analysis performed]'), acknowledge that this information is missing and instead formulate a general description of what kind of information would be required in this section for a complete report."
-    },
-    "manufacturer": {
->>>>>>> d1fb98c7
-      "title": "Manufacturer View",
-      "subtitle": "Manage your product catalog and customer inquiries",
-      "products": "Products",
-      "quotations": "Quotations",
-      "customers": "Customers",
-      "analytics": "Analytics",
-      "manageCatalog": "Manage your product catalog",
-      "createQuotations": "Create and manage quotations",
-      "manageContacts": "Manage your customer contacts",
-      "businessAnalytics": "Business and sales analytics",
-      "open": "Open",
-      "nav": {
-        "products": "Products",
-        "quotations": "Quotations",
-        "customers": "Customers",
-        "analytics": "Analytics",
-        "settings": "Settings"
-      },
-      "sidebar": {
-        "productManagement": "Product Management",
-        "productCategory": "Product Category",
-        "productStatus": "Product Status",
-        "customerManagement": "Customer Management",
-        "customerType": "Customer Type",
-        "customerRegion": "Region",
-        "analytics": "Analytics",
-        "dateRange": "Date Range",
-        "options": {
-          "category": {
-            "all": "All Categories",
-            "bollards": "Bollards",
-            "barriers": "Barriers",
-            "posts": "Posts",
-            "ditches": "Ditches"
-          },
-          "status": {
-            "all": "All Status",
-            "active": "Active",
-            "inactive": "Inactive",
-            "draft": "Draft"
-          },
-          "customerType": {
-            "all": "All Types",
-            "private": "Private",
-            "business": "Business",
-            "government": "Government"
-          },
-          "region": {
-            "all": "All Regions",
-            "north": "North",
-            "south": "South",
-            "east": "East",
-            "west": "West"
-          },
-          "dateRange": {
-            "7days": "Last 7 Days",
-            "30days": "Last 30 Days",
-            "90days": "Last 90 Days",
-            "1year": "Last Year"
-          },
-          "manufacturer": {
-            "all": "All Manufacturers"
-          },
-          "standard": {
-            "all": "All Standards"
-          },
-          "vehicleType": {
-            "all": "All Vehicle Types"
-          }
-        },
-        "productDatabase": {
-          "title": "Product Database",
-          "subtitle": "Technical data and specifications of all available products",
-          "search": "Product Search",
-          "searchPlaceholder": "Enter product name, manufacturer or type...",
-          "filterBy": "Filter by",
-          "manufacturer": "Manufacturer",
-          "type": "Type",
-          "standard": "Standard",
-          "vehicleWeight": "Vehicle Weight (kg)",
-          "vehicleType": "Vehicle Type",
-          "speed": "Speed (km/h)",
-          "impactAngle": "Impact Angle (°)",
-          "penetration": "Penetration (m)",
-          "debrisDistance": "Debris Distance (m)",
-          "actions": "Actions",
-          "noProducts": "No products found",
-          "loading": "Loading products...",
-          "technicalSpecs": "Technical Specifications",
-          "performanceData": "Performance Data",
-          "certification": "Certification",
-          "viewDetails": "View Details",
-          "closeDetails": "Close",
-          "exportData": "Export Data",
-<<<<<<< HEAD
-          "printSpecs": "Print Specifications",
-          "modal": {
-            "title": "Product Details",
-            "technicalSpecs": "Technical Specifications",
-            "performanceData": "Performance Data",
-            "certification": "Certification",
-            "exportData": "Export Data",
-            "printSpecs": "Print Specifications"
-          },
-          "toggleToGrid": "Grid View",
-          "toggleToTable": "Table View",
-          "table": {
-            "manufacturer": "Manufacturer",
-            "type": "Type",
-            "standard": "Standard",
-            "vehicleWeight": "Vehicle Weight (kg)",
-            "vehicleType": "Vehicle Type",
-            "speed": "Speed (km/h)",
-            "impactAngle": "Impact Angle (°)",
-            "penetration": "Penetration (m)",
-            "debrisDistance": "Debris Distance (m)",
-            "actions": "Actions"
-          }
-        }
-=======
-          "printSpecs": "Print Specifications"
-
-        },
-        "toggleToGrid": "Grid View",
-        "toggleToTable": "Table View"
-
->>>>>>> d1fb98c7
-      }
-    },
-    "report": {
-      "generating": "Generating report...",
-      "mainTitle": "Reduced Initial Report – Vehicle Access Protection Concept for {locationName}",
-      "sections": {
-        "purpose": { "title": "1. Purpose and Protection Objectives" },
-        "threatAnalysis": { "title": "2. Threat Analysis & Risk Assessment" },
-        "vulnerabilities": { "title": "3. Vulnerability Analysis" },
-        "hvmMeasures": { "title": "4. Proposed HVM Measures" },
-        "siteConsiderations": { "title": "5. Site-Specific Considerations & Integration" },
-        "operationalImpact": { "title": "6. Operational and Aesthetic Impact" }
-      },
-      "watermark": "Initial Draft",
-      "reportFilename": "Risk-Report-BarricadiX.pdf",
-      "not_applicable": "N/A",
-      "undefinedLocation": "[Location not defined on map]",
-      "undefinedAsset": "[No specific protection asset specified]",
-      "threatsTable": {
-        "title": "Identified Threat Roads",
-        "street": "Street",
-        "distance": "Distance",
-        "maxSpeed": "Max. Speed"
-      },
-      "noThreatAnalysis": "[No threat analysis performed]",
-      "undefinedValue": "[Value not determined]",
-      "noMapAvailable": "A map of the security area would be displayed here. To generate this, please mark an area in the 'Mark Security Area' tab."
-    },
-    "threats": {
-      "title": "Intrusion Threats",
-      "loading": "Analyzing access roads...",
-      "speed": "Speed",
-      "noCrossingWaysBoundary": "No crossing paths found at the boundary.",
-      "noCrossingWaysArea": "No crossing paths found in the marked area.",
-      "analysisFailed": "Analysis failed.",
-      "popupHeader": "Access Road"
-    },
-    "products": {
-      "title": "Product Recommendations",
-      "pollers": "Fixed Bollards",
-      "resistanceHigh": "Resistance class: high",
-      "barriers": "Mobile Barriers",
-      "resistanceMedium": "medium",
-      "showMore": "Show more products",
-      "dbError": "Product DB Error",
-      "recommendation": "Recommendation:",
-      "noRecommendation": "No suitable recommendation found"
-    },
-    "alerts": {
-      "noPolygon": "Please mark a security area first under the 'Mark Security Area' tab.",
-      "overpassError": "Overpass API request failed with status {status}",
-      "analysisError": "An error occurred during the analysis. Please try again later.",
-      "locationNotFound": "Location not found.",
-      "searchError": "An error occurred during the search.",
-      "reportCreationError": "The report could not be created. See console for details.",
-      "noReportToDownload": "No report has been generated to download yet.",
-      "productDbError": "Error loading the product database:",
-      "geminiError": "The AI-powered analysis could not be generated due to an error."
-    },
-    "ai": {
-      "reportPrompt": "You are a professional security consultant creating a risk report for Hostile Vehicle Mitigation (HVM). Generate a JSON object with six keys: 'purpose', 'threatAnalysis', 'vulnerabilities', 'hvmMeasures', 'siteConsiderations', 'operationalImpact'. The content's language must be {language}. Here is the context data:\n\n- **Location Name**: {locationName}\n- **Asset to Protect**: {assetToProtect}\n- **Desired Security Level**: {securityLevel}\n- **Derived Protection Level**: {protectionGrade}\n- **Main Threats (Access Roads)**: {threatList}\n- **Type of HVM Solution**: {protectionPeriod}\n- **Recommended VSB Type**: {productType}\n- **Expected Minimum Impact Performance**: Penetration of {penetration}m and debris travel of {debrisDistance}m.\n\nFill each of the following sections with meaningful, professional text based on the provided data. If a value is a placeholder in square brackets (e.g., '[No threat analysis performed]'), acknowledge that this information is missing and instead formulate a general description of what kind of information would be required in this section for a complete report."
     }
   }
 }